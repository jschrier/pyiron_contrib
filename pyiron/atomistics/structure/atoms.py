--- conflicted
+++ resolved
@@ -2746,18 +2746,15 @@
         if isinstance(vec, int):
             vec = [vec] * self.dimension
 
-<<<<<<< HEAD
         if not (len(vec) == self.dimension):
             raise ValueError("The repeat vector and the dimensions don't match")
         initial_length = len(self)
-=======
         if not hasattr(vec, '__len__'):
             raise ValueError('Box repetition must be an integer or a list/ndarray of integers and not', type(vec))
 
         if len(vec) != self.dimension:
             raise AssertionError('Dimension of box repetition not consistent: ', len(vec), '!=', self.dimension)
 
->>>>>>> 29d99f5b
         i_vec = np.array([vec[0], 1, 1])
         if self.dimension > 1:
             i_vec[1] = vec[1]
