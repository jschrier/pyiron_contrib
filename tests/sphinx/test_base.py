# coding: utf-8
# Copyright (c) Max-Planck-Institut für Eisenforschung GmbH - Computational Materials Design (CM) Department
# Distributed under the terms of "New BSD License", see the LICENSE file.

import os
import shutil

import numpy as np
import unittest
import tempfile
import posixpath
from pathlib import Path
import warnings
import scipy.constants
from pyiron_atomistics.project import Project
from pyiron_atomistics.atomistics.structure.periodic_table import PeriodicTable
from pyiron_atomistics.atomistics.structure.atoms import Atoms
from pyiron_atomistics.sphinx.base import Group

BOHR_TO_ANGSTROM = (
    scipy.constants.physical_constants["Bohr radius"][0] / scipy.constants.angstrom
)
HARTREE_TO_EV = scipy.constants.physical_constants["Hartree energy in eV"][0]
HARTREE_OVER_BOHR_TO_EV_OVER_ANGSTROM = HARTREE_TO_EV / BOHR_TO_ANGSTROM


class TestSphinx(unittest.TestCase):
    @classmethod
    def setUpClass(cls):
        cls.file_location = os.path.dirname(os.path.abspath(__file__))
        cls.project = Project(os.path.join(cls.file_location, "../static/sphinx"))
        cls.sphinx = cls.project.create_job("Sphinx", "job_sphinx")
        cls.sphinx_band_structure = cls.project.create_job("Sphinx", "sphinx_test_bs")
        cls.sphinx_2_3 = cls.project.create_job("Sphinx", "sphinx_test_2_3")
        cls.sphinx_2_5 = cls.project.create_job("Sphinx", "sphinx_test_2_5")
        cls.sphinx_aborted = cls.project.create_job("Sphinx", "sphinx_test_aborted")
        basis = Atoms(
            elements=2 * ['Fe'],
            scaled_positions=[[0.0, 0.0, 0.0], [0.5, 0.5, 0.5]],
            cell=2.6 * np.eye(3),
        )
        basis.set_initial_magnetic_moments(2 * [0.5])
        cls.sphinx.structure = basis
        cls.sphinx.fix_spin_constraint = True
        cls.sphinx_band_structure.structure = cls.project.create_structure(
            "Fe", "bcc", 2.81
        )
        cls.sphinx_band_structure.structure = (
            cls.sphinx_band_structure.structure.create_line_mode_structure()
        )
        cls.sphinx_2_3.structure = Atoms(
            elements=["Fe", "Fe"],
            scaled_positions=[[0.0, 0.0, 0.0], [0.5, 0.5, 0.5]],
            cell=2.6 * np.eye(3),
        )
        cls.sphinx_2_5.structure = Atoms(
            elements=["Fe", "Ni"],
            scaled_positions=[[0.0, 0.0, 0.0], [0.5, 0.5, 0.5]],
            cell=2.83 * np.eye(3),
        )
        cls.sphinx_2_5.structure.set_initial_magnetic_moments([2, 2])
        cls.sphinx_aborted.structure = Atoms(
            elements=32 * ["Fe"],
            scaled_positions=np.arange(32 * 3).reshape(-1, 3) / (32 * 3),
            cell=3.5 * np.eye(3),
        )
        cls.sphinx_aborted.status.aborted = True
        cls.current_dir = os.path.abspath(os.getcwd())
        cls.sphinx._create_working_directory()
        cls.sphinx_2_3._create_working_directory()
        cls.sphinx.input["VaspPot"] = False
        cls.sphinx.structure.add_tag(selective_dynamics=(True, True, True))
        cls.sphinx.structure.selective_dynamics[1] = (False, False, False)
        cls.sphinx.load_default_groups()
        cls.sphinx.fix_symmetry = False
        cls.sphinx.write_input()
        cls.sphinx_2_3.to_hdf()
        cls.sphinx_2_3.decompress()
        cls.sphinx_2_5.decompress()
        cls.sphinx_2_5.collect_output()

    @classmethod
    def tearDownClass(cls):
        cls.sphinx_2_3.decompress()
        cls.sphinx_2_5.decompress()
        cls.file_location = os.path.dirname(os.path.abspath(__file__))
        os.remove(
            os.path.join(
                cls.file_location,
                "../static/sphinx/job_sphinx_hdf5/job_sphinx/input.sx",
            )
        )
        os.remove(
            os.path.join(
                cls.file_location,
                "../static/sphinx/job_sphinx_hdf5/job_sphinx/spins.in",
            )
        )
        os.remove(
            os.path.join(
                cls.file_location,
                "../static/sphinx/job_sphinx_hdf5/job_sphinx/Fe_GGA.atomicdata",
            )
        )
        shutil.rmtree(
            os.path.join(cls.file_location, "../static/sphinx/job_sphinx_hdf5")
        )
        os.remove(
            os.path.join(cls.file_location, "../static/sphinx/sphinx_test_2_3.h5")
        )

    def test_id_pyi_to_spx(self):
        self.assertEqual(len(self.sphinx.id_pyi_to_spx), len(self.sphinx.structure))
        self.assertEqual(len(self.sphinx.id_spx_to_pyi), len(self.sphinx.structure))

    def test_potential(self):
<<<<<<< HEAD
        self.assertEqual(['Fe_GGA'], self.sphinx.list_potentials())
        self.assertEqual(['Fe_GGA'], self.sphinx_2_3.list_potentials())
        self.assertEqual(['Fe_GGA'], self.sphinx_2_5.list_potentials())
        self.sphinx_2_3.potential.Fe = 'Fe_GGA'
        self.sphinx_2_5.potential["Fe"] = 'Fe_GGA'
        self.assertEqual('Fe_GGA', list(self.sphinx_2_3.potential.to_dict().values())[0])
        self.assertEqual('Fe_GGA', list(self.sphinx_2_5.potential.to_dict().values())[0])
=======
        self.assertEqual([], self.sphinx.list_potentials())
        self.assertEqual(["Fe_GGA"], self.sphinx_2_3.list_potentials())
        self.assertEqual(["Fe_GGA"], self.sphinx_2_5.list_potentials())
        self.sphinx_2_3.potential.Fe = "Fe_GGA"
        self.sphinx_2_5.potential["Fe"] = "Fe_GGA"
        self.assertEqual(
            "Fe_GGA", list(self.sphinx_2_3.potential.to_dict().values())[0]
        )
        self.assertEqual(
            "Fe_GGA", list(self.sphinx_2_5.potential.to_dict().values())[0]
        )
>>>>>>> 77a73e2f

    def test_write_input(self):

        file_content = [
            "//job_sphinx\n",
            "//SPHInX input file generated by pyiron\n",
            "\n",
            "format paw;\n",
            "include <parameters.sx>;\n",
            "\n",
            "pawPot {\n",
            "\tspecies {\n",
            '\t\tname = "Fe";\n',
            '\t\tpotType = "AtomPAW";\n',
            '\t\telement = "Fe";\n',
            '\t\tpotential = "Fe_GGA.atomicdata";\n',
            "\t}\n",
            "}\n",
            "structure {\n",
            "\tcell = [[4.913287924027003, 0.0, 0.0], [0.0, 4.913287924027003, 0.0], [0.0, 0.0, 4.913287924027003]];\n",
            "\tspecies {\n",
            '\t\telement = "Fe";\n',
            "\t\tatom {\n",
            '\t\t\tlabel = "spin_0.5";\n',
            "\t\t\tcoords = [0.0, 0.0, 0.0];\n",
            "\t\t\tmovable;\n",
            "\t\t}\n",
            "\t\tatom {\n",
            '\t\t\tlabel = "spin_0.5";\n',
            "\t\t\tcoords = [2.4566439620135014, 2.4566439620135014, 2.4566439620135014];\n",
            "\t\t}\n",
            "\t}\n",
            "\tsymmetry {\n",
            "\t\toperator {\n",
            "\t\t\tS = [[1,0,0],[0,1,0],[0,0,1]];\n",
            "\t\t}\n",
            "\t}\n",
            "}\n",
            "basis {\n",
            "\teCut = 24.989539079445393;\n",
            "\tkPoint {\n",
            "\t\tcoords = [0.5, 0.5, 0.5];\n",
            "\t\tweight = 1;\n",
            "\t\trelative;\n",
            "\t}\n",
            "\tfolding = [4, 4, 4];\n",
            "\tsaveMemory;\n",
            "}\n",
            "PAWHamiltonian {\n",
            "\tnEmptyStates = 6;\n",
            "\tekt = 0.2;\n",
            "\tMethfesselPaxton = 1;\n",
            "\txc = PBE;\n",
            "\tspinPolarized;\n",
            "}\n",
            "initialGuess {\n",
            "\twaves {\n",
            "\t\tpawBasis;\n",
            "\t\tlcao {}\n",
            "\t}\n",
            "\trho {\n",
            "\t\tatomicOrbitals;\n",
            "\t\tatomicSpin {\n",
            '\t\t\tlabel = "spin_0.5";\n',
            "\t\t\tspin = 0.5;\n",
            "\t\t}\n",
            "\t\tatomicSpin {\n",
            '\t\t\tlabel = "spin_0.5";\n',
            "\t\t\tspin = 0.5;\n",
            "\t\t}\n",
            "\t}\n",
            "\tnoWavesStorage = false;\n",
            "}\n",
            "main {\n",
            "\tscfDiag {\n",
            "\t\trhoMixing = 1.0;\n",
            "\t\tspinMixing = 1.0;\n",
            "\t\tdEnergy = 3.674932217565499e-06;\n",
            "\t\tmaxSteps = 100;\n",
            "\t\tpreconditioner {\n",
            "\t\t\ttype = KERKER;\n",
            "\t\t\tscaling = 1.0;\n",
            "\t\t\tspinScaling = 1.0;\n",
            "\t\t}\n",
            "\t\tblockCCG {}\n",
            "\t}\n",
            "\tevalForces {\n",
            '\t\tfile = "relaxHist.sx";\n',
            "\t}\n",
            "}\n",
            "spinConstraint {\n",
            '\tfile = "spins.in";\n',
            "}\n",
        ]
        file_name = os.path.join(
            self.file_location, "../static/sphinx/job_sphinx_hdf5/job_sphinx/input.sx"
        )
        with open(file_name) as input_sx:
            lines = input_sx.readlines()
        self.assertEqual(file_content, lines)

    def test_plane_wave_cutoff(self):
        with self.assertRaises(ValueError):
            self.sphinx.plane_wave_cutoff = -1

        with warnings.catch_warnings(record=True) as w:
            self.sphinx.plane_wave_cutoff = 25
            self.assertEqual(len(w), 1)

        self.sphinx.plane_wave_cutoff = 340
        self.assertEqual(self.sphinx.plane_wave_cutoff, 340)

    def test_set_kpoints(self):

        mesh = [2, 3, 4]
        center_shift = [0.1, 0.1, 0.1]

        trace = {"my_path": [("GAMMA", "H"), ("H", "N"), ("P", "H")]}

        kpoints_group = Group(
            {
                "relative": True,
                "from": {"coords": np.array([0.0, 0.0, 0.0]), "label": '"GAMMA"'},
                "to": [
                    {
                        "coords": np.array([0.5, -0.5, 0.5]),
                        "nPoints": 20,
                        "label": '"H"',
                    },
                    {
                        "coords": np.array([0.0, 0.0, 0.5]),
                        "nPoints": 20,
                        "label": '"N"',
                    },
                    {
                        "coords": np.array([0.25, 0.25, 0.25]),
                        "nPoints": 0,
                        "label": '"P"',
                    },
                    {
                        "coords": np.array([0.5, -0.5, 0.5]),
                        "nPoints": 20,
                        "label": '"H"',
                    },
                ],
            }
        )

        with self.assertRaises(ValueError):
            self.sphinx_band_structure.set_kpoints(symmetry_reduction="pyiron rules!")
        with self.assertRaises(ValueError):
            self.sphinx_band_structure.set_kpoints(scheme="no valid scheme")
        with self.assertRaises(ValueError):
            self.sphinx_band_structure.set_kpoints(scheme="Line", path_name="my_path")

        self.sphinx_band_structure.structure.add_high_symmetry_path(trace)
        with self.assertRaises(ValueError):
            self.sphinx_band_structure.set_kpoints(scheme="Line", n_path=20)
        with self.assertRaises(AssertionError):
            self.sphinx_band_structure.set_kpoints(
                scheme="Line", path_name="wrong name", n_path=20
            )

        self.sphinx_band_structure.set_kpoints(
            scheme="Line", path_name="my_path", n_path=20
        )
        self.assertTrue("kPoint" not in self.sphinx_band_structure.input.sphinx.basis)
        self.assertEqual(
            self.sphinx_band_structure.input.sphinx.to_sphinx(kpoints_group),
            self.sphinx_band_structure.input.sphinx.basis.kPoints.to_sphinx(),
        )

        self.sphinx_band_structure.set_kpoints(
            scheme="MP", mesh=mesh, center_shift=center_shift
        )
        self.assertTrue("kPoints" not in self.sphinx_band_structure.input.sphinx.basis)
        self.assertEqual(self.sphinx_band_structure.input.KpointFolding, mesh)
        self.assertEqual(self.sphinx_band_structure.input.KpointCoords, center_shift)
        self.assertEqual(
            self.sphinx_band_structure.get_k_mesh_by_cell(2 * np.pi / 2.81), [1, 1, 1]
        )

    def test_set_empty_states(self):
        with self.assertRaises(ValueError):
            self.sphinx.set_empty_states(-1)
        self.sphinx.set_empty_states(666)
        self.assertEqual(self.sphinx.input["EmptyStates"], 666)
        self.sphinx.set_empty_states()
        self.assertEqual(self.sphinx.input["EmptyStates"], "auto")

    def test_fix_spin_constraint(self):
        self.assertTrue(self.sphinx.fix_spin_constraint)
        with self.assertRaises(ValueError):
            self.sphinx.fix_spin_constraint = 3
        self.sphinx.fix_spin_constraint = False
        self.assertIsInstance(self.sphinx.fix_spin_constraint, bool)

    def test_calc_static(self):
        self.sphinx.calc_static(algorithm="wrong_algorithm")
        self.assertFalse("keepRho" in self.sphinx.input.sphinx.main.to_sphinx())
        self.assertTrue("blockCCG" in self.sphinx.input.sphinx.main.to_sphinx())
        self.sphinx.restart_file_list.append("randomfile")
        self.sphinx.calc_static(algorithm="ccg")
        self.assertTrue("keepRho" in self.sphinx.input.sphinx.main.to_sphinx())
        self.assertEqual(self.sphinx.input["Estep"], 100)
        self.assertTrue("CCG" in self.sphinx.input.sphinx.main.to_sphinx())

    def test_calc_minimize(self):
        self.sphinx.calc_minimize(electronic_steps=100, ionic_steps=50)
        self.assertEqual(self.sphinx.input["Estep"], 100)
        self.assertEqual(self.sphinx.input["Istep"], 50)
        self.assertEqual(self.sphinx.input.sphinx.main["ricQN"]["maxSteps"], "50")

    def test_get_scf_group(self):
        with warnings.catch_warnings(record=True) as w:
            test_scf = self.sphinx_band_structure.get_scf_group(algorithm="wrong")
            self.assertEqual(len(w), 1)
            ref_scf = {
                "rhoMixing": "1.0",
                "spinMixing": "1.0",
                "dEnergy": 3.674932217565499e-06,
                "preconditioner": {
                    "type": "KERKER",
                    "scaling": 1.0,
                    "spinScaling": 1.0,
                },
                "maxSteps": "100",
                "blockCCG": {},
            }
            self.assertEqual(test_scf, ref_scf)

        ref_scf = {
            "rhoMixing": "1.0",
            "spinMixing": "1.0",
            "nPulaySteps": "0",
            "dEnergy": 3.674932217565499e-06,
            "maxSteps": "100",
            "preconditioner": {"type": 0},
            "blockCCG": {"maxStepsCCG": 0, "blockSize": 0, "nSloppy": 0},
            "noWavesStorage": True,
        }

        self.sphinx_band_structure.input["nPulaySteps"] = 0
        self.sphinx_band_structure.input["preconditioner"] = 0
        self.sphinx_band_structure.input["maxStepsCCG"] = 0
        self.sphinx_band_structure.input["blockSize"] = 0
        self.sphinx_band_structure.input["nSloppy"] = 0
        self.sphinx_band_structure.input["WriteWaves"] = False
        test_scf = self.sphinx_band_structure.get_scf_group()
        self.assertEqual(test_scf, ref_scf)

    def test_check_setup(self):
        self.assertFalse(self.sphinx.check_setup())

        self.sphinx_band_structure.load_default_groups()
        self.sphinx_band_structure.input.sphinx.basis.kPoint = {
            "coords": "0.5, 0.5, 0.5"
        }
        self.assertFalse(self.sphinx_band_structure.check_setup())

        self.sphinx_band_structure.load_default_groups()
        self.sphinx_band_structure.server.cores = 2000
        self.assertFalse(self.sphinx_band_structure.check_setup())

        self.sphinx_band_structure.input["EmptyStates"] = "auto"
        self.assertFalse(self.sphinx_band_structure.check_setup())
        self.sphinx_band_structure.structure.add_tag(spin=None)
        for i in range(len(self.sphinx_band_structure.structure)):
            self.sphinx_band_structure.structure.spin[i] = 4
        self.assertFalse(self.sphinx_band_structure.check_setup())

    def test_set_check_overlap(self):
        self.assertRaises(TypeError, self.sphinx_band_structure.set_check_overlap, 0)

    def test_set_occupancy_smearing(self):
        self.assertRaises(
            ValueError, self.sphinx_band_structure.set_occupancy_smearing, 0.1, 0.1
        )
        self.assertRaises(
            ValueError, self.sphinx_band_structure.set_occupancy_smearing, "fermi", -0.1
        )
        self.sphinx_band_structure.set_occupancy_smearing("fermi", 0.1)
        self.assertTrue("FermiDirac" in self.sphinx_band_structure.input)
        self.sphinx_band_structure.set_occupancy_smearing("methfessel", 0.1)
        self.assertTrue("MethfesselPaxton" in self.sphinx_band_structure.input)

    def test_load_default_groups(self):
        backup = self.sphinx_band_structure.structure.copy()
        self.sphinx_band_structure.structure = None
        self.assertRaises(
            AssertionError, self.sphinx_band_structure.load_default_groups
        )
        self.sphinx_band_structure.structure = backup

    def test_load_guess_group(self):
        guess = self.sphinx_band_structure.input.sphinx.initialGuess

        def reload_guess(filelist):
            # ugly hack: restart_file_list cannot be emptied otherwise
            self.sphinx_band_structure._restart_file_list = list()
            self.sphinx_band_structure.restart_file_list = filelist
            del guess["rho"]
            del guess["waves"]
            self.sphinx_band_structure.load_guess_group()

        with tempfile.TemporaryDirectory() as tmpdir:
            # create temporary files to pass file existence checks
            rho_file = posixpath.join(tmpdir, "rho.sxb")
            waves_file = posixpath.join(tmpdir, "waves.sxb")
            Path(rho_file).touch()
            Path(waves_file).touch()

            # test loading rho
            reload_guess([rho_file])
            self.assertEqual(guess.rho.file, '"' + rho_file + '"')

            # test loading waves
            reload_guess([waves_file])
            self.assertEqual(guess.waves.file, '"' + waves_file + '"')
            self.assertEqual(guess.rho.fromWaves, True)

            # test loading rho + waves
            reload_guess([rho_file, waves_file])
            self.assertEqual(guess.waves.file, '"' + waves_file + '"')
            self.assertEqual(guess.rho.file, '"' + rho_file + '"')

            # test default
            reload_guess([])
            self.assertEqual(guess.rho.atomicOrbitals, True)
            self.assertTrue("lcao" in guess.waves)

    def test_validate_ready_to_run(self):

        backup = self.sphinx_band_structure.structure.copy()
        self.sphinx_band_structure.structure = None
        self.assertRaises(
            AssertionError, self.sphinx_band_structure.validate_ready_to_run
        )
        self.sphinx_band_structure.structure = backup

        self.sphinx_band_structure.input["THREADS"] = 20
        self.sphinx_band_structure.server.cores = 10
        self.assertRaises(
            AssertionError, self.sphinx_band_structure.validate_ready_to_run
        )

        self.sphinx_band_structure.input.sphinx.main.clear()
        self.assertRaises(
            AssertionError, self.sphinx_band_structure.validate_ready_to_run
        )

        backup = self.sphinx.input.sphinx.basis.eCut
        self.sphinx.input.sphinx.basis.eCut = 400
        self.assertFalse(self.sphinx.validate_ready_to_run())
        self.sphinx.input.sphinx.basis.eCut = backup

        backup = self.sphinx.input.sphinx.basis.kPoint.copy()
        self.sphinx.input.sphinx.basis.kPoint.clear()
        self.sphinx.input.sphinx.basis.kPoint.coords = [0.5, 0.5, 0.25]
        self.sphinx.input.sphinx.basis.kPoint.weight = 1
        self.assertFalse(self.sphinx.validate_ready_to_run())
        self.sphinx.input.sphinx.basis.kPoint = backup

        backup = self.sphinx.input.sphinx.PAWHamiltonian.ekt
        self.sphinx.input.sphinx.PAWHamiltonian.ekt = 0.0001
        self.assertFalse(self.sphinx.validate_ready_to_run())
        self.sphinx.input.sphinx.PAWHamiltonian.ekt = backup

        backup = self.sphinx.input.sphinx.PAWHamiltonian.xc
        self.sphinx.input.sphinx.PAWHamiltonian.xc = "Wrong"
        self.assertFalse(self.sphinx.validate_ready_to_run())
        self.sphinx.input.sphinx.PAWHamiltonian.xc = backup

        backup = self.sphinx.input.sphinx.PAWHamiltonian.xc
        self.sphinx.input.sphinx.PAWHamiltonian.xc = "Wrong"
        self.assertFalse(self.sphinx.validate_ready_to_run())
        self.sphinx.input.sphinx.PAWHamiltonian.xc = backup

        backup = self.sphinx.input.sphinx.PAWHamiltonian.nEmptyStates
        self.sphinx.input.sphinx.PAWHamiltonian.nEmptyStates = 100
        self.assertFalse(self.sphinx.validate_ready_to_run())
        self.sphinx.input.sphinx.PAWHamiltonian.nEmptyStates = backup

        backup = self.sphinx.input.sphinx.structure.copy()
        self.sphinx.input.sphinx.structure.cell = [[0, 0, 0], [0, 0, 0], [0, 0, 0]]
        self.assertFalse(self.sphinx.validate_ready_to_run())
        self.sphinx.input.sphinx.structure = backup

        self.assertTrue(self.sphinx.validate_ready_to_run())

    def test_set_mixing_parameters(self):
        self.assertRaises(
            ValueError, self.sphinx.set_mixing_parameters, "LDA", 7, 1.0, 1.0
        )
        self.assertRaises(
            ValueError, self.sphinx.set_mixing_parameters, "PULAY", 7, -0.1, 1.0
        )
        self.assertRaises(
            ValueError, self.sphinx.set_mixing_parameters, "PULAY", 7, 1.0, 2.0
        )
        self.assertRaises(
            ValueError,
            self.sphinx.set_mixing_parameters,
            "PULAY",
            7,
            1.0,
            1.0,
            -0.1,
            0.5,
        )
        self.assertRaises(
            ValueError,
            self.sphinx.set_mixing_parameters,
            "PULAY",
            7,
            1.0,
            1.0,
            0.1,
            -0.5,
        )
        self.sphinx.set_mixing_parameters(
            method="PULAY",
            n_pulay_steps=7,
            density_mixing_parameter=0.5,
            spin_mixing_parameter=0.2,
            density_residual_scaling=0.1,
            spin_residual_scaling=0.3,
        )
        self.assertEqual(self.sphinx.input["rhoMixing"], 0.5)
        self.assertEqual(self.sphinx.input["spinMixing"], 0.2)
        self.assertEqual(self.sphinx.input["rhoResidualScaling"], 0.1)
        self.assertEqual(self.sphinx.input["spinResidualScaling"], 0.3)

    def test_exchange_correlation_functional(self):
        with warnings.catch_warnings(record=True) as w:
            warnings.simplefilter("always")
            self.sphinx.exchange_correlation_functional = "llda"
            self.assertEqual(len(w), 1)
            self.assertIsInstance(w[-1].message, SyntaxWarning)
        self.sphinx.exchange_correlation_functional = "pbe"
        self.assertEqual(self.sphinx.exchange_correlation_functional, "PBE")

    def test_write_structure(self):
        cell = (self.sphinx.structure.cell / BOHR_TO_ANGSTROM).tolist()
        pos_2 = (self.sphinx.structure.positions[1] / BOHR_TO_ANGSTROM).tolist()

        file_content = [
            f"cell = {cell};\n",
            "species {\n",
            '\telement = "Fe";\n',
            "\tatom {\n",
            '\t\tlabel = "spin_0.5";\n',
            "\t\tcoords = [0.0, 0.0, 0.0];\n",
            "\t\tmovable;\n",
            "\t}\n",
            "\tatom {\n",
            '\t\tlabel = "spin_0.5";\n',
            "\t\tcoords = [2.4566439620135014, 2.4566439620135014, 2.4566439620135014];\n",
            "\t}\n",
            "}\n",
        ]
        self.assertEqual(
            "".join(file_content), self.sphinx.input.sphinx.structure.to_sphinx()
        )

    def test_collect_aborted(self):
        with self.assertRaises(AssertionError):
            self.sphinx_aborted.collect_output()

    def test_collect_2_5(self):
        output = self.sphinx_2_5._output_parser
        output.collect(directory=self.sphinx_2_5.working_directory)
        self.assertTrue(all(np.diff(output.generic.dft.computation_time) > 0))
        self.assertTrue(
            all(output.generic.dft.energy_free - output.generic.dft.energy_int < 0)
        )
        self.assertTrue(
            all(output.generic.dft.energy_free - output.generic.dft.energy_zero < 0)
        )
        list_values = [
            "scf_energy_int",
            "scf_energy_zero",
            "scf_energy_free",
            "scf_convergence",
            "scf_electronic_entropy",
            "atom_scf_spins",
        ]
        for list_one in list_values:
            for list_two in list_values:
                self.assertEqual(
                    len(output.generic.dft[list_one]), len(output.generic.dft[list_two])
                )

        rho = self.sphinx_2_5._output_parser.charge_density
        vel = self.sphinx_2_5._output_parser.electrostatic_potential
        self.assertIsNotNone(rho.total_data)
        self.assertIsNotNone(vel.total_data)

    def test_check_band_occupancy(self):
        self.assertTrue(self.sphinx_2_5.output.check_band_occupancy())
        self.assertTrue(self.sphinx_2_5.nbands_convergence_check())

    def test_collect_2_3(self):
        file_location = os.path.join(
            self.file_location, "../static/sphinx/sphinx_test_2_3_hdf5/sphinx_test_2_3/"
        )
        residue_lst = np.loadtxt(file_location + "residue.dat")[:, 1].reshape(1, -1)
        residue_lst = (residue_lst).tolist()
        energy_int_lst = np.loadtxt(file_location + "energy.dat")[:, 2].reshape(1, -1)
        energy_int_lst = (energy_int_lst * HARTREE_TO_EV).tolist()
        with open(file_location + "sphinx.log") as ffile:
            energy_free_lst = [
                [
                    float(line.split("=")[-1]) * HARTREE_TO_EV
                    for line in ffile
                    if line.startswith("F(")
                ]
            ]
        eig_lst = [np.loadtxt(file_location + "eps.dat")[:, 1:].tolist()]
        self.sphinx_2_3.collect_output()
        self.assertEqual(
            residue_lst, self.sphinx_2_3._output_parser.generic.dft["scf_residue"]
        )
        self.assertEqual(
            energy_int_lst, self.sphinx_2_3._output_parser.generic.dft["scf_energy_int"]
        )
        self.assertEqual(
            eig_lst,
            self.sphinx_2_3._output_parser.generic.dft["bands_eigen_values"].tolist(),
        )
        self.assertEqual(
            energy_free_lst,
            self.sphinx_2_3._output_parser.generic.dft["scf_energy_free"],
        )
        self.assertEqual(
            21.952 * BOHR_TO_ANGSTROM ** 3,
            self.sphinx_2_3._output_parser.generic["volume"],
        )

    def test_structure_parsing(self):
        self.sphinx_2_3._output_parser.collect_relaxed_hist(
            file_name="relaxedHist_2.sx", cwd=self.sphinx_2_3.working_directory
        )

    def test_density_of_states(self):
        dos = self.sphinx_2_5.get_density_of_states()
        self.assertLess(dos["grid"][dos["dos"][0].argmax()], 0)

    def test_convergence_precision(self):
        job = self.project.create_job(job_type="Sphinx", job_name="energy_convergence")
        job.structure = self.project.create_ase_bulk("Al", "fcc", 3.5)
        job.set_convergence_precision(
            ionic_energy_tolerance=1e-5, electronic_energy=1e-8
        )
        job.calc_minimize(ionic_steps=250, electronic_steps=200)
        self.assertAlmostEqual(
            float(job.input.sphinx.main.ricQN.bornOppenheimer.scfDiag.dEnergy)
            * HARTREE_TO_EV,
            1e-8,
        )
        self.assertAlmostEqual(
            float(job.input.sphinx.main.ricQN.dEnergy) * HARTREE_TO_EV, 1e-5
        )
        self.assertEqual(int(job.input.sphinx.main.ricQN.maxSteps), 250)
        self.assertEqual(
            int(job.input.sphinx.main.ricQN.bornOppenheimer.scfDiag.maxSteps), 200
        )

    def test_partial_constraint(self):
        spx = self.project.create.job.Sphinx("spx_partial_constraint")
        spx.structure = self.project.create.structure.bulk("Fe", cubic=True)
        spx.structure.set_initial_magnetic_moments(2 * [2])
        spx.fix_spin_constraint = True
        spx.structure.spin_constraint[-1] = False
        spx.calc_static()
        spx.server.run_mode.manual = True
        spx.run()
        self.assertEqual(spx["spins.in"], ["2\n", "X\n"])


if __name__ == "__main__":
    unittest.main()<|MERGE_RESOLUTION|>--- conflicted
+++ resolved
@@ -114,7 +114,6 @@
         self.assertEqual(len(self.sphinx.id_spx_to_pyi), len(self.sphinx.structure))
 
     def test_potential(self):
-<<<<<<< HEAD
         self.assertEqual(['Fe_GGA'], self.sphinx.list_potentials())
         self.assertEqual(['Fe_GGA'], self.sphinx_2_3.list_potentials())
         self.assertEqual(['Fe_GGA'], self.sphinx_2_5.list_potentials())
@@ -122,19 +121,6 @@
         self.sphinx_2_5.potential["Fe"] = 'Fe_GGA'
         self.assertEqual('Fe_GGA', list(self.sphinx_2_3.potential.to_dict().values())[0])
         self.assertEqual('Fe_GGA', list(self.sphinx_2_5.potential.to_dict().values())[0])
-=======
-        self.assertEqual([], self.sphinx.list_potentials())
-        self.assertEqual(["Fe_GGA"], self.sphinx_2_3.list_potentials())
-        self.assertEqual(["Fe_GGA"], self.sphinx_2_5.list_potentials())
-        self.sphinx_2_3.potential.Fe = "Fe_GGA"
-        self.sphinx_2_5.potential["Fe"] = "Fe_GGA"
-        self.assertEqual(
-            "Fe_GGA", list(self.sphinx_2_3.potential.to_dict().values())[0]
-        )
-        self.assertEqual(
-            "Fe_GGA", list(self.sphinx_2_5.potential.to_dict().values())[0]
-        )
->>>>>>> 77a73e2f
 
     def test_write_input(self):
 
