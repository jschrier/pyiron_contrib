--- conflicted
+++ resolved
@@ -33,13 +33,8 @@
     install_requires=[        
         'matplotlib==3.4.2',
         'numpy==1.21.0',
-<<<<<<< HEAD
         'pyiron_base==0.2.17',
-        'scipy==1.6.3',
-=======
-        'pyiron_base==0.2.16',
         'scipy==1.7.0',
->>>>>>> 199ca370
         'seaborn==0.11.1'
     ],
     extras_require={
