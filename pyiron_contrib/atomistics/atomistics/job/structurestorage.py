# coding: utf-8
# Copyright (c) Max-Planck-Institut für Eisenforschung GmbH - Computational Materials Design (CM) Department
# Distributed under the terms of "New BSD License", see the LICENSE file.

"""
Alternative structure container that stores them in flattened arrays.
"""

from itertools import chain
import warnings

import numpy as np
import h5py

from pyiron_atomistics.atomistics.structure.atoms import Atoms
from pyiron_atomistics.atomistics.structure.has_structure import HasStructure

class FlattenedStorage:
    """
    Efficient storage of ragged arrays in flattened arrays.

    This class stores multiple arrays at the same time.  Storage is organized in "chunks" that may be of any size, but
    all arrays within chunk are of the same size, e.g.

    >>> a = [ [1], [2, 3], [4,  5,  6] ]
    >>> b = [ [2], [4, 6], [8, 10, 12] ]

    are stored as in three chunks like

    >>> a_flat = [ 1,  2, 3,  4,  5,  6 ]
    >>> b_flat = [ 2,  4, 6,  8, 10, 12 ]

    with additional metadata to indicate where the boundaries of each chunk are. 

    First add arrays and chunks like this

    >>> store = FlattenedStorage()
    >>> store.add_array("even", dtype=np.int64)
    >>> store.add_chunk(1, even=[2])
    >>> store.add_chunk(2, even=[4,  6])
    >>> store.add_chunk(3, even=[8, 10, 12])

    where the first argument indicates the length of each chunk.  You may retrieve stored values like this

    >>> store.get_array("even", 1)
    array([4, 6])
    >>> store.get_array("even", 0)
    array([2])

    where the second arguments are integer indices in the order of insertion.  After intial storage you may modify
    arrays.

    >>> store.set_array("even", 0, [0])
    >>> store.get_array("even", 0)
    array([0])

    You can add arrays to the storage even after you added already other arrays and chunks.

    >>> store.add_array("odd", dtype=np.int64, fill=0)
    >>> store.get_array("odd", 1)
    array([0, 0])
    >>> store.set_array("odd", 0, [1])
    >>> store.set_array("odd", 1, [3, 5])
    >>> store.set_array("odd", 2, [7, 9, 11])
    >>> store.get_array("odd", 2)
    array([ 7,  9, 11])

    Because the second chunk is already known to be of length two and `fill` was specified the 'odd' array has been
    appropriatly allocated.

    Additionally arrays may also only have one value per chunk ("per chunk", previous examples are "per element").

    >>> store.add_array("sum", dtype=np.int64, per="chunk")
    >>> for i in range(len(store)):
    ...    store.set_array("sum", i, sum(store.get_array("even", i) + store.get_array("odd", i)))
    >>> store.get_array("sum", 0)
    1
    >>> store.get_array("sum", 1)
    18
    >>> store.get_array("sum", 2)
    57

    Finally you may add multiple arrays in one call to :method:`.add_chunk` by using keyword arguments

    >>> store.add_chunk(4, even=[14, 16, 18, 20], odd=[13, 15, 17, 19], sum=119)
    >>> store.get_array("sum", 3)
    119
    >>> store.get_array("even", 3)
    array([14, 16, 18, 20])

    Chunks may be given string names, either by passing `identifier` to :method:`.add_chunk` or by setting to the
    special per chunk array "identifier"

    >>> store.set_array("identifier", 1, "second")
    >>> all(store.get_array("even", "second") == store.get_array("even", 1))
    True

    It is usually not necessary to call :method:`.add_array` before :method:`.add_chunk`, the type of the array will be
    inferred in this case.

    Arrays may be of more complicated shape, too, see :method:`.add_array` for details.

    When adding new arrays follow the convention that per-structure arrays should be named in singular and per-atom
    arrays should be named in plural.
    """

    __version__ = "0.1.0"
    __hdf_version__ = "0.1.0"

    def __init__(self, num_chunks=1, num_elements=1):
        """
        Create new flattened storage.

        Args:
            num_chunks (int): pre-allocation for per chunk arrays
            num_elements (int): pre-allocation for per elements arrays
        """
        # tracks allocated versed as yet used number of chunks/elements
        self._num_chunks_alloc = self.num_chunks = num_chunks
        self._num_elements_alloc = self.num_elements = num_elements
        # store the starting index for properties with unknown length
        self.current_element_index = 0
        # store the index for properties of known size, stored at the same index as the chunk
        self.current_chunk_index = 0
        # Also store indices of chunk recently added
        self.prev_chunk_index = 0
        self.prev_element_index = 0

        self._init_arrays()

    def _init_arrays(self):
        self._per_element_arrays = {}

        self._per_chunk_arrays = {
                "start_index": np.empty(self._num_chunks_alloc, dtype=np.int32),
                "length": np.empty(self._num_chunks_alloc, dtype=np.int32),
                "identifier": np.empty(self._num_chunks_alloc, dtype=np.dtype("U20"))
        }

    def __len__(self):
        return self.current_chunk_index

    def find_chunk(self, identifier):
        """
        Return integer index for given identifier.

        Args:
            identifier (str): name of chunk previously passed to :method:`.add_chunk`

        Returns:
            int: integer index for chunk

        Raises:
            KeyError: if identifier is not found in storage
        """
        for i, name in enumerate(self._per_chunk_arrays["identifier"]):
            if name == identifier:
                return i
        raise KeyError(f"No chunk named {identifier}")

    def _get_per_element_slice(self, frame):
        start = self._per_chunk_arrays["start_index"][frame]
        end = start + self._per_chunk_arrays["length"][frame]
        return slice(start, end, 1)

<<<<<<< HEAD
    def get_array(self, name, frame):
        """
        Fetch array for given chunk.

        Works for per element and per arrays.

        Args:
            name (str): name of the array to fetch
            frame (int, str): selects chunk to fetch, as in :method:`.get_chunk()`

        Returns:
            :class:`numpy.ndarray`: requested array

        Raises:
            `KeyError`: if array with name does not exists
        """

        if isinstance(frame, str):
            frame = self.find_chunk(frame)
        if name in self._per_element_arrays:
            return self._per_element_arrays[name][self._get_per_element_slice(frame)]
        elif name in self._per_chunk_arrays:
            return self._per_chunk_arrays[name][frame]
        else:
            raise KeyError(f"no array named {name} defined on StructureStorage")

    def set_array(self, name, frame, value):
        """
        Add array for given chunk.

        Works for per element and per arrays.

        Args:
            name (str): name of array to set
            frame (int, str): selects chunk to set, as in :method:`.get_strucure()`

        Raises:
            `KeyError`: if array with name does not exists
        """

        if isinstance(frame, str):
            frame = self.find_chunk(frame)
        if name in self._per_element_arrays:
            self._per_element_arrays[name][self._get_per_element_slice(frame)] = value
        elif name in self._per_chunk_arrays:
            self._per_chunk_arrays[name][frame] = value
        else:
            raise KeyError(f"no array named {name} defined on StructureStorage")

    def _resize_elements(self, new):
        self._num_elements_alloc = new
        for k, a in self._per_element_arrays.items():
=======
    def _resize_atoms(self, new):
        self._num_atoms_alloc = new
        for k, a in self._per_atom_arrays.items():
>>>>>>> 343112ea
            new_shape = (new,) + a.shape[1:]
            try:
                a.resize(new_shape)
            except ValueError:
                self._per_element_arrays[k] = np.resize(a, new_shape)

    def _resize_chunks(self, new):
        self._num_chunks_alloc = new
        for k, a in self._per_chunk_arrays.items():
            new_shape = (new,) + a.shape[1:]
            try:
                a.resize(new_shape)
            except ValueError:
                self._per_chunk_arrays[k] = np.resize(a, new_shape)

    def add_array(self, name, shape=(), dtype=np.float64, fill=None, per="element"):
        """
        Add a custom array to the container.

        When adding an array after some chunks have been added, specifying `fill` will be used as a default value
        for the value of the array for those chunks.

        Adding an array with the same name twice is ignored, if dtype and shape match, otherwise raises an exception.

        >>> store = FlattenedStorage()
        >>> store.add_chunk(1, "foo")
        >>> store.add_array("energy", shape=(), dtype=np.float64, fill=42, per="chunk")
        >>> store.get_array("energy", 0)
        42.0

        Args:
            name (str): name of the new array
            shape (tuple of int): shape of the new array per element or chunk; scalars can pass ()
            dtype (type): data type of the new array, string arrays can pass 'U$n' where $n is the length of the string
            fill (object): populate the new array with this value for existing chunk, if given; default `None`
            per (str): either "element" or "chunk"; denotes whether the new array should exist for every element in a
                       chunk or only once for every chunk; case-insensitive

        Raises:
            ValueError: if wrong value for `per` is given
            ValueError: if array with same name but different parameters exists already
        """

        if per == "structure":
            per = "chunk"
            warnings.warn("per=\"structure\" is deprecated, use pr=\"chunk\"", category=DeprecationWarning)
        if per == "atom":
            per = "element"
            warnings.warn("per=\"atom\" is deprecated, use pr=\"element\"", category=DeprecationWarning)

        if name in self._per_element_arrays:
            a = self._per_element_arrays[name]
            if a.shape[1:] != shape or a.dtype != dtype or per != "element":
                raise ValueError(f"Array with name '{name}' exists with shape {a.shape[1:]} and dtype {a.dtype}.")
            else:
                return

        if name in self._per_chunk_arrays:
            a = self._per_chunk_arrays[name]
            if a.shape[1:] != shape or a.dtype != dtype or per != "chunk":
                raise ValueError(f"Array with name '{name}' exists with shape {a.shape[1:]} and dtype {a.dtype}.")
            else:
                return

        per = per.lower()
        if per == "element":
            shape = (self._num_elements_alloc,) + shape
            store = self._per_element_arrays
        elif per == "chunk":
            shape = (self._num_chunks_alloc,) + shape
            store = self._per_chunk_arrays
        else:
            raise ValueError(f"per must \"element\" or \"chunk\", not {per}")

        if fill is None:
            store[name] = np.empty(shape=shape, dtype=dtype)
        else:
            store[name] = np.full(shape=shape, fill_value=fill, dtype=dtype)

<<<<<<< HEAD
    def add_chunk(self, chunk_length, identifier=None, **arrays):
=======
    def get_array(self, name, frame):
        """
        Fetch array for given structure.

        Works for per atom and per arrays.

        Args:
            name (str): name of the array to fetch
            frame (int, str): selects structure to fetch, as in :method:`.get_structure()`

        Returns:
            :class:`numpy.ndarray`: requested array

        Raises:
            `KeyError`: if array with name does not exists
        """

        if isinstance(frame, str):
            frame = self._translate_frame(frame)
        if name in self._per_atom_arrays:
            return self._per_atom_arrays[name][self._get_per_atom_slice(frame)]
        elif name in self._per_structure_arrays:
            return self._per_structure_arrays[name][frame]
        else:
            raise KeyError(f"no array named {name} defined on StructureStorage")

    def set_array(self, name, frame, value):
        """
        Add array for given structure.

        Works for per atom and per arrays.

        Args:
            name (str): name of array to set
            frame (int, str): selects structure to set, as in :method:`.get_strucure()`

        Raises:
            `KeyError`: if array with name does not exists
        """

        if isinstance(frame, str):
            frame = self._translate_frame(frame)
        if name in self._per_atom_arrays:
            self._per_atom_arrays[name][self._get_per_atom_slice(frame)] = value
        elif name in self._per_structure_arrays:
            self._per_structure_arrays[name][frame] = value
        else:
            raise KeyError(f"no array named {name} defined on StructureStorage")

    def has_array(self, name):
        """
        Checks whether an array of the given name exists and returns meta data given to :method:`.add_array()`.


        >>> container.has_array("energy")
        {'shape': (), 'dtype': np.float64, 'per': 'atom'}
        >>> container.has_array("fnorble")
        None

        Args:
            name (str): name of the array to check

        Returns:
            None: if array does not exist
            dict: if array exists, 
        """
        if name in self._per_atom_arrays:
            a = self._per_atom_arrays[name]
            per = "atom"
        elif name in self._per_structure_arrays:
            a = self._per_structure_arrays[name]
            per = "structure"
        else:
            return None
        return {"shape": a.shape[1:], "dtype": a.dtype, "per": per}


    def add_structure(self, structure, identifier=None, **arrays):
>>>>>>> 343112ea
        """
        Add a new chunk to the storeage.

        Additional keyword arguments given specify arrays to store for the chunk.  If an array with the given keyword
        name does not exist yet, it will be added to the container.

        >>> container = FlattenedStorage()
        >>> container.add_chunk(2, identifier="A", energy=3.14)
        >>> container.get_array("energy", 0)
        3.14

        If the first axis of the extra array matches the length of the chunk, it will be added as an per element array,
        otherwise as an per chunk array.

        >>> container.add_chunk(2, identifier="B", forces=2 * [[0,0,0]])
        >>> len(container.get_array("forces", 1)) == 2
        True

        Reshaping the array to have the first axis be length 1 forces the array to be set as per chunk array.  That axis
        will then be stripped.

        >>> container.add_chunk(2, identifier="C", pressure=np.eye(3)[np.newaxis, :, :])
        >>> container.get_array("pressure", 2).shape
        (3, 3)

        Args:
            chunk_length (int): length of the new chunk
            identifier (str, optional): human-readable name for the chunk, if None use current chunk index as string
            **kwargs: additional arrays to store for the chunk
        """

        if identifier is None:
            identifier = str(self.num_chunks)

        n = chunk_length
        new_elements = self.current_element_index + n

        if new_elements > self._num_elements_alloc:
            self._resize_elements(max(new_elements, self._num_elements_alloc * 2))
        if self.current_chunk_index + 1 > self._num_chunks_alloc:
            self._resize_chunks(self._num_chunks_alloc * 2)

        if new_elements > self.num_elements:
            self.num_elements = new_elements
        if self.current_chunk_index + 1 > self.num_chunks:
            self.num_chunks += 1

        # len of chunk to index into the initialized arrays
        i = self.current_element_index + n

        self._per_chunk_arrays["start_index"][self.current_chunk_index] = self.current_element_index
        self._per_chunk_arrays["length"][self.current_chunk_index] = n
        self._per_chunk_arrays["identifier"][self.current_chunk_index] = identifier

        for k, a in arrays.items():
            a = np.asarray(a)
            if len(a.shape) > 0 and a.shape[0] == n:
                if k not in self._per_element_arrays:
                    self.add_array(k, shape=a.shape[1:], dtype=a.dtype, per="element")
                self._per_element_arrays[k][self.current_element_index:i] = a
            else:
                if len(a.shape) > 0 and a.shape[0] == 1:
                    a = a[0]
                if k not in self._per_chunk_arrays:
                    self.add_array(k, shape=a.shape, dtype=a.dtype, per="chunk")
                self._per_chunk_arrays[k][self.current_chunk_index] = a

        self.prev_chunk_index = self.current_chunk_index
        self.prev_element_index = self.current_element_index

        # Set new current_element_index and increase current_chunk_index
        self.current_chunk_index += 1
        self.current_element_index = i
        #return last_chunk_index, last_element_index


    def _type_to_hdf(self, hdf):
        """
        Internal helper function to save type and version in hdf root

        Args:
            hdf (ProjectHDFio): HDF5 group object
        """
        hdf["NAME"] = self.__class__.__name__
        hdf["TYPE"] = str(type(self))
        hdf["VERSION"] = self.__version__
        hdf["HDF_VERSION"] = self.__hdf_version__
        hdf["OBJECT"] = self.__class__.__name__

    def to_hdf(self, hdf, group_name="flat_storage"):
        # truncate arrays to necessary size before writing
        self._resize_elements(self.num_elements)
        self._resize_chunks(self.num_chunks)

        with hdf.open(group_name) as hdf_s_lst:
            self._type_to_hdf(hdf_s_lst)
            hdf_s_lst["num_elements"] =  self._num_elements_alloc
            hdf_s_lst["num_chunks"] = self._num_chunks_alloc

            hdf_arrays = hdf_s_lst.open("arrays")
            for k, a in chain(self._per_element_arrays.items(), self._per_chunk_arrays.items()):
                if a.dtype.char == "U":
                    # numpy stores unicode data in UTF-32/UCS-4, but h5py wants UTF-8, so we manually encode them here
                    # TODO: string arrays with shape != () not handled
                    hdf_arrays[k] = np.array([s.encode("utf8") for s in a],
                                             # each character in a utf8 string might be encoded in up to 4 bytes, so to
                                             # make sure we can store any string of length n we tell h5py that the
                                             # string will be 4 * n bytes; numpy's dtype does this calculation already
                                             # in itemsize, so we don't need to repeat it here
                                             # see also https://docs.h5py.org/en/stable/strings.html
                                             dtype=h5py.string_dtype('utf8', a.dtype.itemsize))
                else:
                    hdf_arrays[k] = a

    def from_hdf(self, hdf, group_name="flat_storage"):
        with hdf.open(group_name) as hdf_s_lst:
            version = hdf_s_lst.get("HDF_VERSION", "0.0.0")
            num_chunks = hdf_s_lst["num_chunks"] or hdf_s_lst["num_structures"]
            num_elements = hdf_s_lst["num_elements"] or hdf_s_lst["num_atoms"]
            self._num_chunks_alloc = self.num_chunks = self.current_chunk_index = num_chunks
            self._num_elements_alloc = self.num_elements = self.current_element_index = num_elements

            with hdf_s_lst.open("arrays") as hdf_arrays:
                for k in hdf_arrays.list_nodes():
                    a = np.array(hdf_arrays[k])
                    if a.dtype.char == "S":
                        # if saved as bytes, we wrote this as an encoded unicode string, so manually decode here
                        # TODO: string arrays with shape != () not handled
                        a = np.array([s.decode("utf8") for s in a],
                                    # itemsize of original a is four bytes per character, so divide by four to get
                                    # length of the orignal stored unicode string; np.dtype('U1').itemsize is just a
                                    # platform agnostic way of knowing how wide a unicode charater is for numpy
                                    dtype=f"U{a.dtype.itemsize//np.dtype('U1').itemsize}")
                    if a.shape[0] == self._num_elements_alloc:
                        self._per_element_arrays[k] = a
                    elif a.shape[0] == self._num_chunks_alloc:
                        self._per_chunk_arrays[k] = a


class StructureStorage(FlattenedStorage, HasStructure):
    """
    Class that can write and read lots of structures from and to hdf quickly.

    This is done by storing positions, cells, etc. into large arrays instead of writing every structure into a new
    group.  Structures are stored together with an identifier that should be unique.  The class can be initialized with
    the number of structures and the total number of atoms in all structures, but re-allocates memory as necessary when
    more (or larger) structures are added than initially anticipated.

    You can add structures and a human-readable name with :method:`.add_structure()`.

    >>> container = StructureStorage()
    >>> container.add_structure(Atoms(...), "fcc")
    >>> container.add_structure(Atoms(...), "hcp")
    >>> container.add_structure(Atoms(...), "bcc")

    Accessing stored structures works with :method:`.get_strucure()`.  You can either pass the identifier you passed
    when adding the structure or the numeric index

    >>> container.get_structure(frame=0) == container.get_structure(frame="fcc")
    True

    Custom arrays may also be defined on the container

    >>> container.add_array("energy", shape=(), dtype=np.float64, fill=-1, per="chunk")

    (chunk means structure in this case, see below and :class:`.FlattenedStorage`)

    You can then pass arrays of the corresponding shape to :method:`add_structure()`

    >>> container.add_structure(Atoms(...), "grain_boundary", energy=3.14)

    Saved arrays are accessed with :method:`.get_array()`

    >>> container.get_array("energy", 3)
    3.14
    >>> container.get_array("energy", 0)
    -1

    It is also possible to use the same names in :method:`.get_array()` as in :method:`.get_structure()`.

    >>> container.get_array("energy", 0) == container.get_array("energy", "fcc")
    True

    The length of the container is the number of structures inside it.

    >>> len(container)
    4

    Each structure corresponds to a chunk in :class:`.FlattenedStorage` and each atom to an element.  By default the
    following arrays are defined for each structure:
        - identifier    shape=(),    dtype=str,          per chunk; human readable name of the structure
        - cell          shape=(3,3), dtype=np.float64,   per chunk; cell shape
        - pbc           shape=(3,),  dtype=bool          per chunk; periodic boundary conditions
        - symbols:      shape=(),    dtype=str,          per element; chemical symbol
        - positions:    shape=(3,),  dtype=np.float64,   per element: atomic positions
    If a structure has spins/magnetic moments defined on its atoms these will be saved in a per atom array as well.  In
    that case, however all structures in the container must either have all collinear spins or all non-collinear spins.
    """

    def __init__(self, num_atoms=1, num_structures=1):
        """
        Create new structure container.

        Args:
            num_atoms (int): total number of atoms across all structures to pre-allocate
            num_structures (int): number of structures to pre-allocate
        """
        super().__init__(num_elements=num_atoms, num_chunks=num_structures)

    def _init_arrays(self):
        super()._init_arrays()
        # 2 character unicode array for chemical symbols
        self._per_element_arrays["symbols"] = np.full(self._num_elements_alloc, "XX", dtype=np.dtype("U2"))
        self._per_element_arrays["positions"] = np.empty((self._num_elements_alloc, 3))

        self._per_chunk_arrays["cell"] = np.empty((self._num_chunks_alloc, 3, 3))
        self._per_chunk_arrays["pbc"] = np.empty((self._num_elements_alloc, 3), dtype=bool)


    @property
    def symbols(self):
        """:meta private:"""
        return self._per_element_arrays["symbols"]

    @property
    def positions(self):
        """:meta private:"""
        return self._per_element_arrays["positions"]

    @property
    def start_index(self):
        """:meta private:"""
        return self._per_chunk_arrays["start_index"]

    @property
    def length(self):
        """:meta private:"""
        return self._per_chunk_arrays["length"]

    @property
    def identifier(self):
        """:meta private:"""
        return self._per_chunk_arrays["identifier"]

    @property
    def cell(self):
        """:meta private:"""
        return self._per_chunk_arrays["cell"]

    @property
    def pbc(self):
        """:meta private:"""
        return self._per_chunk_arrays["pbc"]


    def get_elements(self):
        """
        Return a list of chemical elements in the training set.

        Returns:
            :class:`list`: list of unique elements in the training set as strings of their standard abbreviations
        """
        return list(set(self._per_element_arrays["symbols"]))

    def add_structure(self, structure, identifier=None, **arrays):
        """
        Add a new structure to the container.

        Additional keyword arguments given specify additional arrays to store for the structure.  If an array with the
        given keyword name does not exist yet, it will be added to the container.

        >>> container = StructureStorage()
        >>> container.add_structure(Atoms(...), identifier="A", energy=3.14)
        >>> container.get_array("energy", 0)
        3.14

        If the first axis of the extra array matches the length of the given structure, it will be added as an per atom
        array, otherwise as an per structure array.

        >>> structure = Atoms(...)
        >>> container.add_structure(structure, identifier="B", forces=len(structure) * [[0,0,0]])
        >>> len(container.get_array("forces", 1)) == len(structure)
        True

        Reshaping the array to have the first axis be length 1 forces the array to be set as per structure array.  That
        axis will then be stripped.

        >>> container.add_structure(Atoms(...), identifier="C", pressure=np.eye(3)[np.newaxis, :, :])
        >>> container.get_array("pressure", 2).shape
        (3, 3)

        Args:
            structure (:class:`.Atoms`): structure to add
            identifier (str, optional): human-readable name for the structure, if None use current structre index as
                                        string
            **kwargs: additional arrays to store for structure
        """

        if structure.spins is not None:
            arrays["spins"] = structure.spins

        self.add_chunk(len(structure),
                       identifier=identifier,
                       symbols=np.array(structure.symbols),
                       positions=structure.positions,
                       cell=structure.cell.array,
                       pbc=structure.pbc,
                       **arrays)


    def _translate_frame(self, frame):
        try:
            return self.find_chunk(frame)
        except KeyError:
            raise KeyError(f"No structure named {frame}.") from None

    def _get_structure(self, frame=-1, wrap_atoms=True):
        try:
            magmoms = self.get_array("spins", frame)
        except KeyError:
            # not all structures have spins saved on them
            magmoms = None
        return Atoms(symbols=self.get_array("symbols", frame),
                     positions=self.get_array("positions", frame),
                     cell=self.get_array("cell", frame),
                     pbc=self.get_array("pbc", frame),
                     magmoms=magmoms)

    def _number_of_structures(self):
        return len(self)


    def to_hdf(self, hdf, group_name="structures"):
        # just overwrite group_name default
        super().to_hdf(hdf=hdf, group_name=group_name)

    def from_hdf(self, hdf, group_name="structures"):
        with hdf.open(group_name) as hdf_s_lst:
            version = hdf_s_lst.get("HDF_VERSION", "0.0.0")
            if version == "0.1.0":
                super().from_hdf(hdf=hdf, group_name=group_name)

            elif version == "0.0.0":
                self._per_element_arrays["symbols"] = hdf_s_lst["symbols"].astype(np.dtype("U2"))
                self._per_element_arrays["positions"] = hdf_s_lst["positions"]

                self._per_chunk_arrays["start_index"] = hdf_s_lst["start_indices"]
                self._per_chunk_arrays["length"] = hdf_s_lst["len_current_struct"]
                self._per_chunk_arrays["identifier"] = hdf_s_lst["identifiers"].astype(np.dtype("U20"))
                self._per_chunk_arrays["cell"] = hdf_s_lst["cells"]

                self._per_chunk_arrays["pbc"] = np.full((self.num_structures, 3), True)<|MERGE_RESOLUTION|>--- conflicted
+++ resolved
@@ -163,64 +163,10 @@
         end = start + self._per_chunk_arrays["length"][frame]
         return slice(start, end, 1)
 
-<<<<<<< HEAD
-    def get_array(self, name, frame):
-        """
-        Fetch array for given chunk.
-
-        Works for per element and per arrays.
-
-        Args:
-            name (str): name of the array to fetch
-            frame (int, str): selects chunk to fetch, as in :method:`.get_chunk()`
-
-        Returns:
-            :class:`numpy.ndarray`: requested array
-
-        Raises:
-            `KeyError`: if array with name does not exists
-        """
-
-        if isinstance(frame, str):
-            frame = self.find_chunk(frame)
-        if name in self._per_element_arrays:
-            return self._per_element_arrays[name][self._get_per_element_slice(frame)]
-        elif name in self._per_chunk_arrays:
-            return self._per_chunk_arrays[name][frame]
-        else:
-            raise KeyError(f"no array named {name} defined on StructureStorage")
-
-    def set_array(self, name, frame, value):
-        """
-        Add array for given chunk.
-
-        Works for per element and per arrays.
-
-        Args:
-            name (str): name of array to set
-            frame (int, str): selects chunk to set, as in :method:`.get_strucure()`
-
-        Raises:
-            `KeyError`: if array with name does not exists
-        """
-
-        if isinstance(frame, str):
-            frame = self.find_chunk(frame)
-        if name in self._per_element_arrays:
-            self._per_element_arrays[name][self._get_per_element_slice(frame)] = value
-        elif name in self._per_chunk_arrays:
-            self._per_chunk_arrays[name][frame] = value
-        else:
-            raise KeyError(f"no array named {name} defined on StructureStorage")
 
     def _resize_elements(self, new):
         self._num_elements_alloc = new
         for k, a in self._per_element_arrays.items():
-=======
-    def _resize_atoms(self, new):
-        self._num_atoms_alloc = new
-        for k, a in self._per_atom_arrays.items():
->>>>>>> 343112ea
             new_shape = (new,) + a.shape[1:]
             try:
                 a.resize(new_shape)
@@ -300,9 +246,6 @@
         else:
             store[name] = np.full(shape=shape, fill_value=fill, dtype=dtype)
 
-<<<<<<< HEAD
-    def add_chunk(self, chunk_length, identifier=None, **arrays):
-=======
     def get_array(self, name, frame):
         """
         Fetch array for given structure.
@@ -321,13 +264,13 @@
         """
 
         if isinstance(frame, str):
-            frame = self._translate_frame(frame)
-        if name in self._per_atom_arrays:
-            return self._per_atom_arrays[name][self._get_per_atom_slice(frame)]
-        elif name in self._per_structure_arrays:
-            return self._per_structure_arrays[name][frame]
+            frame = self.find_chunk(frame)
+        if name in self._per_element_arrays:
+            return self._per_element_arrays[name][self._get_per_element_slice(frame)]
+        elif name in self._per_chunk_arrays:
+            return self._per_chunk_arrays[name][frame]
         else:
-            raise KeyError(f"no array named {name} defined on StructureStorage")
+            raise KeyError(f"no array named {name}")
 
     def set_array(self, name, frame, value):
         """
@@ -344,13 +287,13 @@
         """
 
         if isinstance(frame, str):
-            frame = self._translate_frame(frame)
-        if name in self._per_atom_arrays:
-            self._per_atom_arrays[name][self._get_per_atom_slice(frame)] = value
-        elif name in self._per_structure_arrays:
-            self._per_structure_arrays[name][frame] = value
+            frame = self.find_chunk(frame)
+        if name in self._per_element_arrays:
+            self._per_element_arrays[name][self._get_per_element_slice(frame)] = value
+        elif name in self._per_chunk_arrays:
+            self._per_chunk_arrays[name][frame] = value
         else:
-            raise KeyError(f"no array named {name} defined on StructureStorage")
+            raise KeyError(f"no array named {name}")
 
     def has_array(self, name):
         """
@@ -369,19 +312,18 @@
             None: if array does not exist
             dict: if array exists, 
         """
-        if name in self._per_atom_arrays:
-            a = self._per_atom_arrays[name]
+        if name in self._per_element_arrays:
+            a = self._per_element_arrays[name]
             per = "atom"
-        elif name in self._per_structure_arrays:
-            a = self._per_structure_arrays[name]
+        elif name in self._per_chunk_arrays:
+            a = self._per_chunk_arrays[name]
             per = "structure"
         else:
             return None
         return {"shape": a.shape[1:], "dtype": a.dtype, "per": per}
 
 
-    def add_structure(self, structure, identifier=None, **arrays):
->>>>>>> 343112ea
+    def add_chunk(self, chunk_length, identifier=None, **arrays):
         """
         Add a new chunk to the storeage.
 
