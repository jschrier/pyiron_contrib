# coding: utf-8
# Copyright (c) Max-Planck-Institut für Eisenforschung GmbH - Computational Materials Design (CM) Department
# Distributed under the terms of "New BSD License", see the LICENSE file.

from ctypes import c_double, c_int
import importlib
import numpy as np
import os
import pandas as pd
import warnings
from scipy import constants

from pyiron_atomistics.lammps.base import LammpsBase
from pyiron_atomistics.lammps.structure import UnfoldingPrism
from pyiron_atomistics.lammps.control import LammpsControl
from pyiron_atomistics.atomistics.job.interactive import GenericInteractive


try:  # mpi4py is only supported on Linux and Mac Os X
    from pylammpsmpi import LammpsLibrary
except ImportError:
    pass
from pyiron_atomistics.lammps.units import UnitConverter

__author__ = "Osamu Waseda, Jan Janssen"
__copyright__ = (
    "Copyright 2021, Max-Planck-Institut für Eisenforschung GmbH - "
    "Computational Materials Design (CM) Department"
)
__version__ = "1.0"
__maintainer__ = "Jan Janssen"
__email__ = "janssen@mpie.de"
__status__ = "production"
__date__ = "Sep 1, 2018"


class LammpsInteractive(LammpsBase, GenericInteractive):
    def __init__(self, project, job_name):
        super(LammpsInteractive, self).__init__(project, job_name)
        self._check_opened = False
        self._interactive_run_command = None
        self._interactive_grand_canonical = True
        self._interactive_water_bonds = False
        self._user_fix_external = None
        if "stress" in self.interactive_output_functions.keys():
            del self.interactive_output_functions["stress"]

    @property
    def structure(self):
        return GenericInteractive.structure.fget(self)

    @structure.setter
    def structure(self, structure):
        self._prism = UnfoldingPrism(structure.cell)
        GenericInteractive.structure.fset(self, structure)

    @property
    def interactive_water_bonds(self):
        return self._interactive_water_bonds

    @interactive_water_bonds.setter
    def interactive_water_bonds(self, reset):
        if not isinstance(reset, bool):
            raise AssertionError()
        self._interactive_water_bonds = reset

    def _interactive_lib_command(self, command):
        self._logger.debug("Lammps library: " + command)
        self._interactive_library.command(command)

    def interactive_positions_getter(self):
        uc = UnitConverter(units=self.units)
        positions = np.reshape(
            np.array(self._interactive_library.gather_atoms("x", 1, 3)),
            (len(self.structure), 3),
        )
        if np.matrix.trace(self._prism.R) != 3:
            positions = np.matmul(positions, self._prism.R.T)
        positions = uc.convert_array_to_pyiron_units(positions, label="positions")
        return positions.tolist()

    def interactive_positions_setter(self, positions):
        if np.matrix.trace(self._prism.R) != 3:
            positions = np.array(positions).reshape(-1, 3)
            positions = np.matmul(positions, self._prism.R)
        positions = np.array(positions).flatten()
        if self.server.run_mode.interactive and self.server.cores == 1:
            self._interactive_library.scatter_atoms(
                "x", 1, 3, (len(positions) * c_double)(*positions)
            )
        else:
            self._interactive_library.scatter_atoms("x", positions)
        self._interactive_lib_command("change_box all remap")

    def interactive_cells_getter(self):
        uc = UnitConverter(units=self.units)
        cc = np.array(
            [
                [self._interactive_library.get_thermo("lx"), 0, 0],
                [
                    self._interactive_library.get_thermo("xy"),
                    self._interactive_library.get_thermo("ly"),
                    0,
                ],
                [
                    self._interactive_library.get_thermo("xz"),
                    self._interactive_library.get_thermo("yz"),
                    self._interactive_library.get_thermo("lz"),
                ],
            ]
        )
        return uc.convert_array_to_pyiron_units(self._prism.unfold_cell(cc), label="cells")

    def interactive_cells_setter(self, cell):
        self._prism = UnfoldingPrism(cell)
        lx, ly, lz, xy, xz, yz = self._prism.get_lammps_prism()
        if np.matrix.trace(self._prism.R) != 3:
            warnings.warn(
                "Warning: setting upper trangular matrix might slow down the calculation"
            )

        is_skewed = self._structure_current.is_skewed(tolerance=1.0e-8)
        was_skewed = self._structure_previous.is_skewed(tolerance=1.0e-8)

        if is_skewed:
            if not was_skewed:
                self._interactive_lib_command(
                    "change_box all triclinic"
                )
            self._interactive_lib_command(
                "change_box all x final 0 %f y final 0 %f z final 0 %f \
                 xy final %f xz final %f yz final %f remap units box"
                % (lx, ly, lz, xy, xz, yz)
            )
        elif was_skewed:
            self._interactive_lib_command(
                "change_box all x final 0 %f y final 0 %f z final 0 %f \
                xy final %f xz final %f yz final %f remap units box"
                % (lx, ly, lz, 0.0, 0.0, 0.0)
            )
            self._interactive_lib_command(
                "change_box all ortho"
            )
        else:
            self._interactive_lib_command(
                "change_box all x final 0 %f y final 0 %f z final 0 %f remap units box"
                % (lx, ly, lz)
            )

    def interactive_volume_getter(self):
        uc = UnitConverter(units=self.units)
        return uc.convert_array_to_pyiron_units(self._interactive_library.get_thermo("vol"), label="volume")

    def interactive_forces_getter(self):
        uc = UnitConverter(units=self.units)
        ff = np.reshape(
            np.array(self._interactive_library.gather_atoms("f", 1, 3)),
            (len(self.structure), 3),
        )
        if np.matrix.trace(self._prism.R) != 3:
            ff = np.matmul(ff, self._prism.R.T)
        ff = uc.convert_array_to_pyiron_units(ff, label="forces")
        return ff.tolist()

    def interactive_execute(self):
        self._interactive_lib_command(self._interactive_run_command)

    def _interactive_lammps_input(self):
        del self.input.control["dump___1"]
        del self.input.control["dump_modify___1"]
        for key, value in zip(
            self.input.control.dataset["Parameter"], self.input.control.dataset["Value"]
        ):
            if key in [
                "read_data",
                "units",
                "dimension",
                "boundary",
                "atom_style",
                "atom_modify",
                "include",
                "run",
                "minimize",
            ]:
                continue
            else:
                self._interactive_lib_command(
                    " ".join(key.split(self.input.control.multi_word_separator))
                    + " "
                    + str(value)
                )

    def _interactive_set_potential(self):
        potential_lst = []
        if self.input.potential.files is not None:
            for potential in self.input.potential.files:
                if not os.path.exists(potential):
                    raise ValueError("Potential not found: ", potential)
                potential_lst.append([potential.split("/")[-1], potential])

        style_full = self.input.control["atom_style"] == "full"
        for line in self.input.potential.get_string_lst():
            for potential in potential_lst:
                if ' ' + potential[0] in line:
                    line = line.replace(' ' + potential[0], ' ' + potential[1])
            # Don't write the kspace_style or pair style commands if the atom style is "full"
            if not (style_full and ("kspace" in line or "pair" in line)):
                self._interactive_lib_command(line.split("\n")[0])
            if len(potential_lst) == 0:
                self._interactive_lib_command(line.split("\n")[0])
        if style_full and self._interactive_water_bonds:
            # Currently supports only water molecules. Please feel free to expand this
            self._interactive_water_setter()

    def _executable_activate_mpi(self):
        if (
            self.server.run_mode.interactive
            or self.server.run_mode.interactive_non_modal
        ):
            pass
        else:
            super(LammpsInteractive, self)._executable_activate_mpi()

    def _reset_interactive_run_command(self):
        df = pd.DataFrame(self.input.control.dataset)
        self._interactive_run_command = " ".join(df.T[df.index[-1]].values)

    def interactive_initialize_interface(self):
        self._create_working_directory()
        if self.server.run_mode.interactive and self.server.cores == 1:
            lammps = getattr(importlib.import_module("lammps"), "lammps")
            log_file = os.path.join(self.working_directory, "log.lammps")
            self._interactive_library = lammps(cmdargs=["-screen", "none", "-log", log_file])
        else:
            self._interactive_library = LammpsLibrary(
                cores=self.server.cores,
                working_directory=self.working_directory
            )
        if not all(self.structure.pbc):
            self.input.control["boundary"] = " ".join(
                ["p" if coord else "f" for coord in self.structure.pbc]
            )
        self._reset_interactive_run_command()
        self.interactive_structure_setter(self.structure)

    def set_fix_external(self, function, n_call=1, n_apply=1, overload_internal_fix_external=False):
        """
        **********************
        *** Expert feature ***
        **********************

        Set fix_external function that modifies forces.

        Args:
            function (function): User-defined function that returns forces (see below)
            n_call (int): Make `fix_external` every `n_call` steps (default: 1)
            n_apply (int): Apply `fix_external` forces every `n_apply` steps (default: 1)
            overload_internal_fix_external (bool): Whether to overload internal fix_external
                (see below).

        `function` must have the following form:

        ```
        def function(positions, ntimestep, nlocal):
            your_evaluation
            return forces
        ```
        where `positions` is the positions of all atoms on the local processor, `ntimestep` is the
        current timestep and `nlocal` is the number of atoms on the current processor. `forces`
<<<<<<< HEAD
        must be of the shape `(n_atoms, 3)`. The total translational force will be eliminated
        inside pyiron. The fix then adds these forces to each atom in the box, once every
        `n_apply` steps, similar to the way the fix addforce command works. Note that if
        `n_call` > `n_apply`, the force values produced by one callback will persist, and be used
        multiple times to update atom forces.
=======
        must be of the shape `(n_atoms, 3)`. The net translational force will be eliminated
        inside pyiron.

        If `overload_internal_callback` is set to `True`, then `function` must have the following
        form:

        ```
        def function(ptr, timestep, nlocal, ids, x, fexternal):
            your_evaluation
        ```

        with the following arguemnts:

        - `ptr`: pointer provided by and simply passed back to external driver
        - `timestep`: current LAMMPS timestep
        - `nlocal`: # of atoms on this processor
        - `ids`: list of atom IDs on this processor
        - `x`: coordinates of atoms on this processor
        - `fexternal`: forces to add to atoms on this processor

        Note: Do NOT overwrite `fexternal`, because it points to the internal memory of LAMMPS and
        therefore overwriting it will erase its functionality. E.g. DO `fexternal.fill(0)` and NOT
        `fexternal = np.zeros_like(x)`.
>>>>>>> a9150bb1

        Example: Add random forces

        ```
        from pyiron import Project

        def random_forces(x, *args):
            return 0.1 * np.random.randn(*x.shape)

        pr = Project('RANDOM')
        lmp = pr.create.job.Lammps('random_forces')
        lmp.structure = your_structure
        lmp.potential = your_potential
<<<<<<< HEAD
        lmp.server.run_mode.interactive = True
        lmp.set_fix_external(random_forces)
=======
        lmp.interactive_open()
        lmp.set_callback(random_forces)
>>>>>>> a9150bb1
        lmp.calc_md()
        lmp.run()
        lmp.interactive_close()
        ```

        *** Super-expert feature: `overload_internal_fix_external = True` ***

        If `overload_internal_fix_external` is set to `True`, then `function` must have the
        following form:

        ```
        def function(ptr, timestep, nlocal, ids, x, fexternal):
            your_evaluation
        ```

        with the following arguemnts:

        - `ptr`: pointer provided by and simply passed back to external driver
        - `timestep`: current LAMMPS timestep
        - `nlocal`: # of atoms on this processor
        - `ids`: list of atom IDs on this processor
        - `x`: coordinates of atoms on this processor
        - `fexternal`: forces to add to atoms on this processor

        Overloading the internal fix_external function will have the advantage that the code will
        not need to do expensive copying, BUT it is extremely error-prone. Make sure that the
        code works without overloading the internal fix_external function first.

        Note: Do NOT overwrite `fexternal`, because it points to the internal memory of LAMMPS and
        therefore overwriting it will erase its functionality. E.g. DO `fexternal.fill(0)` and NOT
        `fexternal = np.zeros_like(x)`. 
        """
        if not self.server.run_mode.interactive:
            raise AssertionError('Callback works only in interactive mode')
        self._user_fix_external = _FixExternal(function)
        self.input.control['fix___fix_external'] = 'all external pf/callback {} {}'.format(
            n_call, n_apply
        )
        if overload_internal_fix_external:
            self._user_fix_external.fix_external = function

    def calc_minimize(
            self,
            ionic_energy_tolerance=0.0,
            ionic_force_tolerance=1.0e-4,
            e_tol=None,
            f_tol=None,
            max_iter=100000,
            pressure=None,
            n_print=100,
            style='cg'
    ):
        # Docstring set programmatically -- Please ensure that changes to signature or defaults stay consistent!
        if e_tol is not None:
            warnings.warn(
                "e_tol is deprecated as of vers. 0.3.0. It is not guaranteed to be in service in vers. 0.4.0. Use ionic_energy_tolerance instead."
            )
            ionic_energy_tolerance = e_tol
            e_tol = None
        if f_tol is not None:
            warnings.warn(
                "f_tol is deprecated as of vers. 0.3.0. It is not guaranteed to be in service in vers. 0.4.0. Use ionic_force_tolerance instead."
            )
            ionic_force_tolerance = f_tol
            f_tol = None
        if self.server.run_mode.interactive_non_modal:
            warnings.warn(
                "calc_minimize() is not implemented for the non modal interactive mode use calc_static()!"
            )
        super(LammpsInteractive, self).calc_minimize(
            ionic_energy_tolerance=ionic_energy_tolerance,
            ionic_force_tolerance=ionic_force_tolerance,
            max_iter=max_iter,
            pressure=pressure,
            n_print=n_print,
            style=style,
        )
        if self.interactive_is_activated() and (
            self.server.run_mode.interactive
            or self.server.run_mode.interactive_non_modal
        ):
            self.interactive_structure_setter(self.structure)
    calc_minimize.__doc__ = LammpsControl.calc_minimize.__doc__

    def calc_md(
        self,
        temperature=None,
        pressure=None,
        n_ionic_steps=1000,
        time_step=1.0,
        n_print=100,
        temperature_damping_timescale=100.0,
        pressure_damping_timescale=1000.0,
        seed=None,
        tloop=None,
        initial_temperature=None,
        langevin=False,
        delta_temp=None,
        delta_press=None,
    ):
        super(LammpsInteractive, self).calc_md(
            temperature=temperature,
            pressure=pressure,
            n_ionic_steps=n_ionic_steps,
            time_step=time_step,
            n_print=n_print,
            temperature_damping_timescale=temperature_damping_timescale,
            pressure_damping_timescale=pressure_damping_timescale,
            seed=seed,
            tloop=tloop,
            initial_temperature=initial_temperature,
            langevin=langevin,
            delta_temp=delta_temp,
            delta_press=delta_press,
        )
        if self.interactive_is_activated() and (
            self.server.run_mode.interactive
            or self.server.run_mode.interactive_non_modal
        ):
            self.interactive_structure_setter(self.structure)

    def run_if_interactive(self):
        if self._generic_input["calc_mode"] in ["md", "vcsgc"]:
            self.input.control["run"] = self._generic_input["n_print"]
            super(LammpsInteractive, self).run_if_interactive()
            self._reset_interactive_run_command()
            if self._user_fix_external is not None:
                self._interactive_library.set_fix_external_callback(
                    "fix_external", self._user_fix_external.fix_external
                )
            counter = 0
            iteration_max = int(
                self._generic_input["n_ionic_steps"] / self._generic_input["n_print"]
            )
            while counter < iteration_max:
                self.interactive_execute()
                self.interactive_collect()
                counter += 1

        else:
            super(LammpsInteractive, self).run_if_interactive()
            self.interactive_execute()
            self.interactive_collect()

    def validate_ready_to_run(self):
        if self.server.run_mode.interactive \
                and self._generic_input["calc_mode"] in ["md", "vcsgc"] \
                and 'fix___langevin' in self.input.control.keys():
            warnings.warn(
                "Langevin thermostatted MD in interactive mode only gives correct physics in the limit that the "
                "n_print variable goes to infinity. A more in-depth discussion can be found "
                "[here](https://github.com/pyiron/pyiron/issues/1173).",
                stacklevel=2
            )
        super().validate_ready_to_run()

    def run_if_interactive_non_modal(self):
        if not self._interactive_fetch_completed:
            print("Warning: interactive_fetch being effectuated")
            self.interactive_fetch()
        super(LammpsInteractive, self).run_if_interactive()
        self.interactive_execute()
        self._interactive_fetch_completed = False

    def interactive_fetch(self):
        if (
            self._interactive_fetch_completed
            and self.server.run_mode.interactive_non_modal
        ):
            print("First run and then fetch")
        else:
            self.interactive_collect()
            self._logger.debug("interactive run - done")

    def interactive_structure_setter(self, structure):
        self._interactive_lib_command("clear")
        self._set_selective_dynamics()
        self._interactive_lib_command("units " + self.input.control["units"])
        self._interactive_lib_command(
            "dimension " + str(self.input.control["dimension"])
        )
        self._interactive_lib_command("boundary " + self.input.control["boundary"])
        self._interactive_lib_command("atom_style " + self.input.control["atom_style"])

        self._interactive_lib_command("atom_modify map array")
        self._prism = UnfoldingPrism(structure.cell)
        if np.matrix.trace(self._prism.R) != 3:
            warnings.warn(
                "Warning: setting upper trangular matrix might slow down the calculation"
            )
        xhi, yhi, zhi, xy, xz, yz = self._prism.get_lammps_prism()
        if self._prism.is_skewed():
            self._interactive_lib_command(
                "region 1 prism"
                + " 0.0 "
                + str(xhi)
                + " 0.0 "
                + str(yhi)
                + " 0.0 "
                + str(zhi)
                + " "
                + str(xy)
                + " "
                + str(xz)
                + " "
                + str(yz)
                + " units box"
            )
        else:
            self._interactive_lib_command(
                "region 1 block"
                + " 0.0 "
                + str(xhi)
                + " 0.0 "
                + str(yhi)
                + " 0.0 "
                + str(zhi)
                + " units box"
            )
        el_struct_lst = self.structure.get_species_symbols()
        el_obj_lst = self.structure.get_species_objects()
        el_eam_lst = self.input.potential.get_element_lst()
        if self.input.control["atom_style"] == "full":
            self._interactive_lib_command(
                "create_box "
                + str(len(el_eam_lst))
                + " 1 "
                + "bond/types 1 "
                + "angle/types 1 "
                + "extra/bond/per/atom 2 "
                + "extra/angle/per/atom 2 "
            )
        else:
            self._interactive_lib_command("create_box " + str(len(el_eam_lst)) + " 1")
        el_dict = {}
        for id_eam, el_eam in enumerate(el_eam_lst):
            if el_eam in el_struct_lst:
                id_el = list(el_struct_lst).index(el_eam)
                el = el_obj_lst[id_el]
                el_dict[el] = id_eam + 1
                self._interactive_lib_command(
                    "mass {0:3d} {1:f}".format(id_eam + 1, el.AtomicMass)
                )
            else:
                self._interactive_lib_command(
                    "mass {0:3d} {1:f}".format(id_eam + 1, 1.00)
                )
        self._interactive_lib_command(
            "create_atoms 1 random " + str(len(structure)) + " 12345 1"
        )
        positions = structure.positions.flatten()
        if np.matrix.trace(self._prism.R) != 3:
            positions = np.array(positions).reshape(-1, 3)
            positions = np.matmul(positions, self._prism.R)
        positions = positions.flatten()
        elem_all = np.array([el_dict[el] for el in structure.get_chemical_elements()])
        if self.server.run_mode.interactive and self.server.cores == 1:
            self._interactive_library.scatter_atoms(
                "x", 1, 3, (len(positions) * c_double)(*positions)
            )
            self._interactive_library.scatter_atoms(
                "type", 0, 1, (len(elem_all) * c_int)(*elem_all)
            )
        else:
            self._interactive_library.scatter_atoms("x", positions)
            self._interactive_library.scatter_atoms("type", elem_all)
        self._interactive_lib_command("change_box all remap")
        self._interactive_lammps_input()
        self._interactive_set_potential()

    def _interactive_water_setter(self):
        """
        This function writes the bonds for water molecules present in the structure. It is assumed that only intact
        water molecules are present and the H atoms are within 1.3 $\AA$ of each O atom. Once the neighbor list is
        generated, the bonds and angles are created. This function needs to be generalized/extended to account for
        dissociated water. This function can also be used as an example to create bonds between other molecules.
        """
        neighbors = self.structure.get_neighbors(cutoff_radius=1.3)
        o_indices = self.structure.select_index("O")
        h_indices = self.structure.select_index("H")
        h1_indices = np.intersect1d(
            np.vstack(neighbors.indices[o_indices])[:, 0], h_indices
        )
        h2_indices = np.intersect1d(
            np.vstack(neighbors.indices[o_indices])[:, 1], h_indices
        )
        o_ind_str = (
            np.array2string(o_indices + 1).replace("[", "").replace("]", "").strip()
        )
        h1_ind_str = (
            np.array2string(h1_indices + 1).replace("[", "").replace("]", "").strip()
        )
        h2_ind_str = (
            np.array2string(h2_indices + 1).replace("[", "").replace("]", "").strip()
        )
        group_o = "group Oatoms id {}".format(o_ind_str).replace("  ", " ")
        group_h1 = "group H1atoms id {}".format(h1_ind_str).replace("  ", " ")
        group_h2 = "group H2atoms id {}".format(h2_ind_str).replace("  ", " ")
        self._interactive_lib_command(group_o)
        self._interactive_lib_command(group_h1)
        self._interactive_lib_command(group_h2)
        # A dummy pair style that does not have any Coulombic interactions needs to be initialized to create the bonds
        self._interactive_lib_command("kspace_style none")
        self._interactive_lib_command("pair_style lj/cut 2.5")
        self._interactive_lib_command("pair_coeff * * 0.0 0.0")
        self._interactive_lib_command("create_bonds many Oatoms H1atoms 1 0.7 1.4")
        self._interactive_lib_command("create_bonds many Oatoms H2atoms 1 0.7 1.4")
        for i, o_ind in enumerate(o_indices):
            self._interactive_lib_command(
                "create_bonds single/angle 1 {} {} {}".format(
                    int(h1_indices[i]) + 1, int(o_ind) + 1, int(h2_indices[i]) + 1
                )
            )
        # Now the actual pair styles are written
        self._interactive_lib_command(
            "pair_style " + self.input.potential["pair_style"]
        )
        values = np.array(self.input.potential._dataset["Value"])
        pair_val = values[
            ["pair_coeff" in val for val in self.input.potential._dataset["Parameter"]]
        ]
        for val in pair_val:
            self._interactive_lib_command("pair_coeff " + val)
        self._interactive_lib_command(
            "kspace_style " + self.input.potential["kspace_style"]
        )

    def from_hdf(self, hdf=None, group_name=None):
        """
        Recreates instance from the hdf5 file

        Args:
            hdf (str): Path to the hdf5 file
            group_name (str): Name of the group which contains the object
        """
        super(LammpsInteractive, self).from_hdf(hdf=hdf, group_name=group_name)
        self.species_from_hdf()

    def collect_output(self):
        if (
            self.server.run_mode.interactive
            or self.server.run_mode.interactive_non_modal
        ):
            pass
        else:
            super(LammpsInteractive, self).collect_output()

    def update_potential(self):
        self._interactive_lib_command(self.potential.Config[0][0])
        self._interactive_lib_command(self.potential.Config[0][1])

    def interactive_indices_getter(self):
        uc = UnitConverter(units=self.units)
        lammps_indices = np.array(self._interactive_library.gather_atoms("type", 0, 1))
        indices = uc.convert_array_to_pyiron_units(self.remap_indices(lammps_indices), label="indices")
        return indices.tolist()

    def interactive_indices_setter(self, indices):
        el_struct_lst = self._structure_current.get_species_symbols()
        el_obj_lst = self._structure_current.get_species_objects()
        el_eam_lst = self.input.potential.get_element_lst()
        el_dict = {}
        for id_eam, el_eam in enumerate(el_eam_lst):
            if el_eam in el_struct_lst:
                id_el = list(el_struct_lst).index(el_eam)
                el = el_obj_lst[id_el]
                el_dict[el] = id_eam + 1
        elem_all = np.array(
            [el_dict[self._structure_current.species[el]] for el in indices]
        )
        if self.server.run_mode.interactive and self.server.cores == 1:
            self._interactive_library.scatter_atoms(
                "type", 0, 1, (len(elem_all) * c_int)(*elem_all)
            )
        else:
            self._interactive_library.scatter_atoms("type", elem_all)

    def interactive_energy_pot_getter(self):
        uc = UnitConverter(units=self.units)
        return uc.convert_array_to_pyiron_units(self._interactive_library.get_thermo("pe"), label="energy_pot")

    def interactive_energy_tot_getter(self):
        uc = UnitConverter(units=self.units)
        return uc.convert_array_to_pyiron_units(self._interactive_library.get_thermo("etotal"), label="energy_tot")

    def interactive_steps_getter(self):
        uc = UnitConverter(units=self.units)
        return uc.convert_array_to_pyiron_units(self._interactive_library.get_thermo("step"), label="steps")

    def interactive_temperatures_getter(self):
        uc = UnitConverter(units=self.units)
        return uc.convert_array_to_pyiron_units(self._interactive_library.get_thermo("temp"), label="temperature")

    def interactive_stress_getter(self):
        """
        This gives back an Nx3x3 array of stress/atom defined in http://lammps.sandia.gov/doc/compute_stress_atom.html
        Keep in mind that it is stress*volume in eV. Further discussion can be found on the website above.

        Returns:
            numpy.array: Nx3x3 np array of stress/atom
        """
        if not "stress" in self.interactive_cache.keys():
            self._interactive_lib_command("compute st all stress/atom NULL")
            self._interactive_lib_command("run 0")
            self.interactive_cache["stress"] = []
        id_lst = self._interactive_library.extract_atom("id", 0)
        id_lst = np.array([id_lst[i] for i in range(len(self.structure))])-1
        id_lst = np.arange(len(id_lst))[np.argsort(id_lst)]
        ind = np.array([0, 3, 4, 3, 1, 5, 4, 5, 2])
        ss = self._interactive_library.extract_compute("st", 1, 2)
        ss = np.array([ss[i][j] for i in range(len(self.structure)) for j in range(6)]).reshape(-1, 6)[id_lst]
        ss = ss[:, ind].reshape(len(self.structure), 3, 3)/constants.eV*constants.bar*constants.angstrom**3
        if np.matrix.trace(self._prism.R) != 3:
            ss = np.einsum('ij,njk->nik', self._prism.R, ss)
            ss = np.einsum('nij,kj->nik', ss, self._prism.R)
        return ss

    def interactive_pressures_getter(self):
        uc = UnitConverter(units=self.units)
        pp = np.array(
            [
                [
                    self._interactive_library.get_thermo("pxx"),
                    self._interactive_library.get_thermo("pxy"),
                    self._interactive_library.get_thermo("pxz"),
                ],
                [
                    self._interactive_library.get_thermo("pxy"),
                    self._interactive_library.get_thermo("pyy"),
                    self._interactive_library.get_thermo("pyz"),
                ],
                [
                    self._interactive_library.get_thermo("pxz"),
                    self._interactive_library.get_thermo("pyz"),
                    self._interactive_library.get_thermo("pzz"),
                ],
            ]
        )
        rotation_matrix = self._prism.R.T
        if np.matrix.trace(rotation_matrix) != 3:
            pp = rotation_matrix.T @ pp @ rotation_matrix
        return uc.convert_array_to_pyiron_units(pp, label="pressure")

    def interactive_close(self):
        if self.interactive_is_activated():
            self._interactive_library.close()
            super(LammpsInteractive, self).interactive_close()
            with self.project_hdf5.open("output") as h5:
                if "interactive" in h5.list_groups():
                    for key in h5["interactive"].list_nodes():
                        h5["generic/" + key] = h5["interactive/" + key]


class _FixExternal:
    """
    Helper class to exploit `fix external`, which is one of the features of LAMMPS to modify
    force of each atom. More info can be found on https://docs.lammps.org/fix_external.html

    Inside pyiron, `fix_external()` is passed to LAMMPS, which is to be called during run. The
    function arguments are given by LAMMPS -> DO NOT modify them.
    """
    def __init__(self, function):
        self.function = function

    def fix_external(self, ptr, ntimestep, nlocal, tag, x, fext):
        """
        Args:
            ptr: pointer provided by and simply passed back to external driver
            timestep (int): current LAMMPS timestep
            nlocal (numpy.ndarray): # of atoms on this processor
            ids (numpy.ndarray): list of atom IDs on this processor
            x (numpy.ndarray): coordinates of atoms on this processor
            fexternal (numpy.ndarray): forces to add to atoms on this processor

        `fexternal` points to the forces to be added in LAMMPS, i.e. its content can be modified
        but not overwritten.
        """
        tags = tag.flatten().argsort()
        fext.fill(0)
        fext[tags] += self.function(x[tags], ntimestep, nlocal)
        fext -= np.mean(fext, axis=0)<|MERGE_RESOLUTION|>--- conflicted
+++ resolved
@@ -267,37 +267,11 @@
         ```
         where `positions` is the positions of all atoms on the local processor, `ntimestep` is the
         current timestep and `nlocal` is the number of atoms on the current processor. `forces`
-<<<<<<< HEAD
         must be of the shape `(n_atoms, 3)`. The total translational force will be eliminated
         inside pyiron. The fix then adds these forces to each atom in the box, once every
         `n_apply` steps, similar to the way the fix addforce command works. Note that if
         `n_call` > `n_apply`, the force values produced by one callback will persist, and be used
         multiple times to update atom forces.
-=======
-        must be of the shape `(n_atoms, 3)`. The net translational force will be eliminated
-        inside pyiron.
-
-        If `overload_internal_callback` is set to `True`, then `function` must have the following
-        form:
-
-        ```
-        def function(ptr, timestep, nlocal, ids, x, fexternal):
-            your_evaluation
-        ```
-
-        with the following arguemnts:
-
-        - `ptr`: pointer provided by and simply passed back to external driver
-        - `timestep`: current LAMMPS timestep
-        - `nlocal`: # of atoms on this processor
-        - `ids`: list of atom IDs on this processor
-        - `x`: coordinates of atoms on this processor
-        - `fexternal`: forces to add to atoms on this processor
-
-        Note: Do NOT overwrite `fexternal`, because it points to the internal memory of LAMMPS and
-        therefore overwriting it will erase its functionality. E.g. DO `fexternal.fill(0)` and NOT
-        `fexternal = np.zeros_like(x)`.
->>>>>>> a9150bb1
 
         Example: Add random forces
 
@@ -311,13 +285,8 @@
         lmp = pr.create.job.Lammps('random_forces')
         lmp.structure = your_structure
         lmp.potential = your_potential
-<<<<<<< HEAD
-        lmp.server.run_mode.interactive = True
+        lmp.interactive_open()
         lmp.set_fix_external(random_forces)
-=======
-        lmp.interactive_open()
-        lmp.set_callback(random_forces)
->>>>>>> a9150bb1
         lmp.calc_md()
         lmp.run()
         lmp.interactive_close()
