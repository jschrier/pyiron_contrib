# coding: utf-8
# Copyright (c) Max-Planck-Institut für Eisenforschung GmbH - Computational Materials Design (CM) Department
# Distributed under the terms of "New BSD License", see the LICENSE file.

import numpy as np
from sklearn.cluster import AgglomerativeClustering, DBSCAN
from scipy.sparse import coo_matrix
from scipy.spatial import Voronoi, Delaunay
from scipy.spatial.qhull import _QhullUser
from pyiron_atomistics.atomistics.structure.pyscal import get_steinhardt_parameter_structure, analyse_cna_adaptive, \
    analyse_centro_symmetry, analyse_diamond_structure, analyse_voronoi_volume, analyse_find_solids
from pyiron_atomistics.atomistics.structure.strain import Strain
from pyiron_base.generic.util import Deprecator
from scipy.spatial import ConvexHull
from typing import Type
deprecate = Deprecator()

__author__ = "Joerg Neugebauer, Sam Waseda"
__copyright__ = (
    "Copyright 2021, Max-Planck-Institut für Eisenforschung GmbH - "
    "Computational Materials Design (CM) Department"
)
__version__ = "1.0"
__maintainer__ = "Sam Waseda"
__email__ = "waseda@mpie.de"
__status__ = "production"
__date__ = "Sep 1, 2017"


def get_mean_positions(positions, cell, pbc, labels):
    """
    This function calculates the average position(-s) across periodic boundary conditions according
    to the labels

    Args:
        positions (numpy.ndarray (n, 3)): Coordinates to be averaged
        cell (numpy.ndarray (3, 3)): Cell dimensions
        pbc (numpy.ndarray (3,)): Periodic boundary conditions (in boolean)
        labels (numpy.ndarray (n,)): labels according to which the atoms are grouped

    Returns:
        (numpy.ndarray): mean positions
    """
    # Translate labels to integer enumeration (0, 1, 2, ... etc.) and get their counts
    _, labels, counts = np.unique(labels, return_inverse=True, return_counts=True)
    # Get reference point for each unique label
    mean_positions = positions[np.unique(labels, return_index=True)[1]]
    # Get displacement vectors from reference points to all other points for the same labels
    all_positions = positions - mean_positions[labels]
    # Account for pbc
    all_positions = np.einsum('ji,nj->ni', np.linalg.inv(cell), all_positions)
    all_positions[:, pbc] -= np.rint(all_positions)[:, pbc]
    all_positions = np.einsum('ji,nj->ni', cell, all_positions)
    # Add average displacement vector of each label to the reference point
    np.add.at(mean_positions, labels, (all_positions.T / counts[labels]).T)
    return mean_positions


def get_average_of_unique_labels(labels, values):
    """

    This function returns the average values of those elements, which share the same labels

    Example:

    >>> labels = [0, 1, 0, 2]
    >>> values = [0, 1, 2, 3]
    >>> print(get_average_of_unique_labels(labels, values))
    array([1, 1, 3])

    """
    labels = np.unique(labels, return_inverse=True)[1]
    unique_labels = np.unique(labels)
    mat = coo_matrix((np.ones_like(labels), (labels, np.arange(len(labels)))))
    mean_values = np.asarray(mat.dot(np.asarray(values).reshape(len(labels), -1)) / mat.sum(axis=1))
    if np.prod(mean_values.shape).astype(int) == len(unique_labels):
        return mean_values.flatten()
    return mean_values


class Interstitials:
    """
    Class to search for interstitial sites

    This class internally does the following steps:

        1. Initialize grid points (or Voronoi vertices) which are considered as
            interstitial site candidates.
        2. Eliminate points within a distance from the nearest neighboring atoms as
            given by `min_distance`
        3. Initialize neighbor environment using `get_neighbors`
        4. Shift interstitial candidates to the nearest symmetric points with respect to the
            neighboring atom sites/vertices.
        5. Kick out points with large neighbor distance variances; this eliminates "irregular"
            shaped interstitials
        6. Cluster interstitial candidates to avoid point overlapping.

    The interstitial sites can be obtained via `positions`

    In complex structures (i.e. grain boundary, dislocation etc.), the default parameters
    should be chosen properly. In order to see other quantities, which potentially
    characterize interstitial sites, see the following class methods:

        - `get_variances()`
        - `get_distances()`
        - `get_steinhardt_parameters()`
        - `get_volumes()`
        - `get_areas()`
    """
    def __init__(
        self,
        structure,
        num_neighbors,
        n_gridpoints_per_angstrom=5,
        min_distance=1,
        use_voronoi=False,
        variance_buffer=0.01,
        n_iterations=2,
        eps=0.1,
    ):
        """

        Args:
            num_neighbors (int): Number of neighbors/vertices to consider for the interstitial
                sites. By definition, tetrahedral sites should have 4 vertices and octahedral
                sites 6.
            n_gridpoints_per_angstrom (int): Number of grid points per angstrom for the
                initialization of the interstitial candidates. The finer the mesh (i.e. the larger
                the value), the likelier it is to find the correct sites but then also it becomes
                computationally more expensive. Ignored if `use_voronoi` is set to `True`
            min_distance (float): Minimum distance from the nearest neighboring atoms to the
                positions for them to be considered as interstitial site candidates. Set
                `min_distance` to 0 if no point should be removed.
            use_voronoi (bool): Use Voronoi vertices for the initial interstitial candidate
                positions instead of grid points.
            variance_buffer (bool): Maximum permitted variance value (in distance unit) of the
                neighbor distance values with respect to the minimum value found for each point.
                It should be close to 0 for perfect crystals and slightly higher values for
                structures containing defects. Set `variance_buffer` to `numpy.inf` if no selection
                by variance value should take place.
            n_iterations (int): Number of iterations for the shifting of the candidate positions
                to the nearest symmetric positions with respect to `num_neighbors`. In most of the
                cases, 1 is enough. In some rare cases (notably tetrahedral sites in bcc), it
                should be at least 2. It is unlikely that it has to be larger than 2. Set
                `n_iterations` to 0 if no shifting should take place.
            eps (float): Distance below which two interstitial candidate sites to be considered as
                one site after the symmetrization of the points. Set `eps` to 0 if clustering should
                not be done.
        """
        self._hull = None
        self._neigh = None
        self._positions = None
        self.num_neighbors = num_neighbors
        self.structure = structure
        self._initialize(
            n_gridpoints_per_angstrom=n_gridpoints_per_angstrom,
            min_distance=min_distance,
            use_voronoi=use_voronoi,
            variance_buffer=variance_buffer,
            n_iterations=n_iterations,
            eps=eps
        )

    def _initialize(
        self,
        n_gridpoints_per_angstrom=5,
        min_distance=1,
        use_voronoi=False,
        variance_buffer=0.01,
        n_iterations=2,
        eps=0.1
    ):
        if use_voronoi:
            self.positions = self.structure.analyse.get_voronoi_vertices()
        else:
            self.positions = self._create_gridpoints(
                n_gridpoints_per_angstrom=n_gridpoints_per_angstrom
            )
        self._remove_too_close(min_distance=min_distance)
        for _ in range(n_iterations):
            self._set_interstitials_to_high_symmetry_points()
        self._kick_out_points(variance_buffer=variance_buffer)
        self._cluster_points(eps=eps)

    @property
    def num_neighbors(self):
        """
        Number of atoms (vertices) to consider for each interstitial atom. By definition,
        tetrahedral sites should have 4 and octahedral sites 6.
        """
        return self._num_neighbors

    @num_neighbors.setter
    def num_neighbors(self, n):
        self.reset()
        self._num_neighbors = n

    def reset(self):
        self._hull = None
        self._neigh = None

    @property
    def neigh(self):
        """
        Neighborhood information of each interstitial candidate and their surrounding atoms. E.g.
        `class.neigh.distances[0][0]` gives the distance from the first interstitial candidate to
        its nearest neighboring atoms. The functionalities of `neigh` follow those of
        `pyiron_atomistics.structure.atoms.neighbors`.
        """
        if self._neigh is None:
            self._neigh = self.structure.get_neighborhood(
                self.positions, num_neighbors=self.num_neighbors
            )
        return self._neigh

    @property
    def positions(self):
        """
        Positions of the interstitial candidates (and not those of the atoms).

        IMPORTANT: Do not set positions via numpy setter, i.e.

        BAD:
        ```
        >>> Interstitials.neigh.positions[0][0] = x
        ```

        GOOD:
        ```
        >>> positions = Interstitials.neigh.positions
        >>> positions[0][0] = x
        >>> Interstitialsneigh.positions = positions
        ```

        This is because in the first case related properties (most importantly the neighborhood
        information) is not updated, which might lead to inconsistencies.
        """
        return self._positions

    @positions.setter
    def positions(self, x):
        self.reset()
        self._positions = x

    @property
    def hull(self):
        """
        Convex hull of each atom. It is mainly used for the volume and area calculation of each
        interstitial candidate. For more info, see `get_volumes` and `get_areas`.
        """
        if self._hull is None:
            self._hull = [ConvexHull(v) for v in self.neigh.vecs]
        return self._hull

    def _create_gridpoints(self, n_gridpoints_per_angstrom=5):
        cell = self.structure.get_vertical_length()
        n_points = (n_gridpoints_per_angstrom * cell).astype(int)
        positions = np.meshgrid(*[np.linspace(0, 1, n_points[i], endpoint=False) for i in range(3)])
        positions = np.stack(positions, axis=-1).reshape(-1, 3)
        return np.einsum('ji,nj->ni', self.structure.cell, positions)

    def _remove_too_close(self, min_distance=1):
        neigh = self.structure.get_neighborhood(self.positions, num_neighbors=1)
        self.positions = self.positions[neigh.distances.flatten() > min_distance]

    def _set_interstitials_to_high_symmetry_points(self):
        self.positions = self.positions + np.mean(self.neigh.vecs, axis=-2)
        self.positions = self.structure.get_wrapped_coordinates(self.positions)

    def _kick_out_points(self, variance_buffer=0.01):
        variance = self.get_variances()
        min_var = variance.min()
        self.positions = self.positions[variance < min_var + variance_buffer]

    def _cluster_points(self, eps=0.1):
        if eps == 0:
            return
        extended_positions, indices = self.structure.get_extended_positions(
            eps, return_indices=True, positions=self.positions
        )
        labels = DBSCAN(eps=eps, min_samples=1).fit_predict(extended_positions)
        coo = coo_matrix((labels, (np.arange(len(labels)), indices)))
        labels = coo.max(axis=0).toarray().flatten()
        self.positions = get_mean_positions(
            self.positions, self.structure.cell, self.structure.pbc, labels
        )

    def get_variances(self):
        """
        Get variance of neighboring distances. Since interstitial sites are mostly in symmetric
        sites, the variance values tend to be small. In the case of fcc, both tetrahedral and
        octahedral sites as well as tetrahedral sites in bcc should have the value of 0.

        Returns:
            (numpy.array (n,)) Variance values
        """
        return np.std(self.neigh.distances, axis=-1)

    def get_distances(self, function_to_apply=np.min):
        """
        Get per-position return values of a given function for the neighbors.

        Args:
            function_to_apply (function): Function to apply to the distance array. Default is
                numpy.minimum

        Returns:
            (numpy.array (n,)) Function values on the distance array
        """
        return function_to_apply(self.neigh.distances, axis=-1)

    def get_steinhardt_parameters(self, l):
        """
        Args:
            l (int/numpy.array): Order of Steinhardt parameter

        Returns:
            (numpy.array (n,)) Steinhardt parameter values
        """
        return self.neigh.get_steinhardt_parameter(l=l)

    def get_volumes(self):
        """
        Returns:
            (numpy.array (n,)): Convex hull volume of each site.
        """
        return np.array([h.volume for h in self.hull])

    def get_areas(self):
        """
        Returns:
            (numpy.array (n,)): Convex hull area of each site.
        """
        return np.array([h.area for h in self.hull])


class Analyse:
    """ Class to analyse atom structure.  """
    def __init__(self, structure):
        """
        Args:
            structure (:class:`pyiron.atomistics.structure.atoms.Atoms`): reference Atom structure.
        """
        self._structure = structure

    def get_interstitials(
        self,
        num_neighbors,
        n_gridpoints_per_angstrom=5,
        min_distance=1,
        use_voronoi=False,
        variance_buffer=0.01,
        n_iterations=2,
        eps=0.1,
    ):
        return Interstitials(
            structure=self._structure,
            num_neighbors=num_neighbors,
            n_gridpoints_per_angstrom=n_gridpoints_per_angstrom,
            min_distance=min_distance,
            use_voronoi=use_voronoi,
            variance_buffer=variance_buffer,
            n_iterations=n_iterations,
            eps=eps,
        )
    get_interstitials.__doc__ = Interstitials.__doc__.replace('Class', 'Function') + Interstitials.__init__.__doc__

    def get_layers(self, distance_threshold=0.01, id_list=None, wrap_atoms=True, planes=None, cluster_method=None):
        """
        Get an array of layer numbers.

        Args:
            distance_threshold (float): Distance below which two points are
                considered to belong to the same layer. For detailed
                description: sklearn.cluster.AgglomerativeClustering
            id_list (list/numpy.ndarray): List of atoms for which the layers
                should be considered.
            wrap_atoms (bool): Whether to consider periodic boundary conditions according to the box definition or not.
                If set to `False`, atoms lying on opposite box boundaries are considered to belong to different layers,
                regardless of whether the box itself has the periodic boundary condition in this direction or not.
                If `planes` is not `None` and `wrap_atoms` is `True`, this tag has the same effect as calling
                `get_layers()` after calling `center_coordinates_in_unit_cell()`
            planes (list/numpy.ndarray): Planes along which the layers are calculated. Planes are
                given in vectors, i.e. [1, 0, 0] gives the layers along the x-axis. Default planes
                are orthogonal unit vectors: [[1, 0, 0], [0, 1, 0], [0, 0, 1]]. If you have a
                tilted box and want to calculate the layers along the directions of the cell
                vectors, use `planes=np.linalg.inv(structure.cell).T`. Whatever values are
                inserted, they are internally normalized, so whether [1, 0, 0] is entered or
                [2, 0, 0], the results will be the same.
            cluster_method (scikit-learn cluster algorithm): if given overrides the clustering method used, must be an
                instance of a cluster algorithm from scikit-learn (or compatible interface)

        Returns: Array of layer numbers (same shape as structure.positions)

        Example I - how to get the number of layers in each direction:

        >>> structure = Project('.').create_structure('Fe', 'bcc', 2.83).repeat(5)
        >>> print('Numbers of layers:', np.max(structure.analyse.get_layers(), axis=0)+1)

        Example II - get layers of only one species:

        >>> print('Iron layers:', structure.analyse.get_layers(
        ...       id_list=structure.select_index('Fe')))

        The clustering algorithm can be changed with the cluster_method argument

        >>> from sklearn.cluster import DBSCAN
        >>> layers = structure.analyse.get_layers(cluster_method=DBSCAN())
        """
        if distance_threshold <= 0:
            raise ValueError('distance_threshold must be a positive float')
        if id_list is not None and len(id_list) == 0:
            raise ValueError('id_list must contain at least one id')
        if wrap_atoms and planes is None:
            positions, indices = self._structure.get_extended_positions(
                width=distance_threshold, return_indices=True
            )
            if id_list is not None:
                id_list = np.arange(len(self._structure))[np.array(id_list)]
                id_list = np.any(id_list[:, np.newaxis] == indices[np.newaxis, :], axis=0)
                positions = positions[id_list]
                indices = indices[id_list]
        else:
            positions = self._structure.positions
            if id_list is not None:
                positions = positions[id_list]
            if wrap_atoms:
                positions = self._structure.get_wrapped_coordinates(positions)
        if planes is not None:
            mat = np.asarray(planes).reshape(-1, 3)
            positions = np.einsum('ij,i,nj->ni', mat, 1 / np.linalg.norm(mat, axis=-1), positions)
        if cluster_method is None:
            cluster_method = AgglomerativeClustering(
                linkage='complete',
                n_clusters=None,
                distance_threshold=distance_threshold
            )
        layers = []
        for ii, x in enumerate(positions.T):
            cluster = cluster_method.fit(x.reshape(-1, 1))
            first_occurrences = np.unique(cluster.labels_, return_index=True)[1]
            permutation = x[first_occurrences].argsort().argsort()
            labels = permutation[cluster.labels_]
            if wrap_atoms and planes is None and self._structure.pbc[ii]:
                mean_positions = get_average_of_unique_labels(labels, positions)
                scaled_positions = np.einsum(
                    'ji,nj->ni', np.linalg.inv(self._structure.cell), mean_positions
                )
                unique_inside_box = np.all(np.absolute(scaled_positions - 0.5 + 1.0e-8) < 0.5, axis=-1)
                arr_inside_box = np.any(
                    labels[:, None] == np.unique(labels)[unique_inside_box][None, :], axis=-1
                )
                first_occurences = np.unique(indices[arr_inside_box], return_index=True)[1]
                labels = labels[arr_inside_box]
                labels -= np.min(labels)
                labels = labels[first_occurences]
            layers.append(labels)
        if planes is not None and len(np.asarray(planes).shape) == 1:
            return np.asarray(layers).flatten()
        return np.vstack(layers).T

    @deprecate(arguments={"clustering": "use n_clusters=None instead of clustering=False."})
    def pyscal_steinhardt_parameter(self, neighbor_method="cutoff", cutoff=0, n_clusters=2,
                                    q=None, averaged=False, clustering=None):
        """
        Calculate Steinhardts parameters

        Args:
            neighbor_method (str) : can be ['cutoff', 'voronoi']. (Default is 'cutoff'.)
            cutoff (float) : Can be 0 for adaptive cutoff or any other value. (Default is 0, adaptive.)
            n_clusters (int/None) : Number of clusters for K means clustering or None to not cluster. (Default is 2.)
            q (list) : Values can be integers from 2-12, the required q values to be calculated. (Default is None, which
                uses (4, 6).)
            averaged (bool) : If True, calculates the averaged versions of the parameter. (Default is False.)

        Returns:
            numpy.ndarray: (number of q's, number of atoms) shaped array of q parameters
            numpy.ndarray: If `clustering=True`, an additional per-atom array of cluster ids is also returned
        """
        return get_steinhardt_parameter_structure(
            self._structure, neighbor_method=neighbor_method, cutoff=cutoff, n_clusters=n_clusters,
            q=q, averaged=averaged, clustering=clustering
        )

    def pyscal_cna_adaptive(self, mode="total", ovito_compatibility=False):
        """
        Use common neighbor analysis

        Args:
            mode ("total"/"numeric"/"str"): Controls the style and level
                of detail of the output.
                - total : return number of atoms belonging to each structure
                - numeric : return a per atom list of numbers- 0 for unknown,
                    1 fcc, 2 hcp, 3 bcc and 4 icosa
                - str : return a per atom string of structures
            ovito_compatibility(bool): use ovito compatibility mode

        Returns:
            (depends on `mode`)
        """
        return analyse_cna_adaptive(atoms=self._structure, mode=mode, ovito_compatibility=ovito_compatibility)

    def pyscal_centro_symmetry(self, num_neighbors=12):
        """
        Analyse centrosymmetry parameter

        Args:
            num_neighbors (int) : number of neighbors

        Returns:
            list: list of centrosymmetry parameter
        """
        return analyse_centro_symmetry(atoms=self._structure, num_neighbors=num_neighbors)

    def pyscal_diamond_structure(self, mode="total", ovito_compatibility=False):
        """
        Analyse diamond structure

        Args:
            mode ("total"/"numeric"/"str"): Controls the style and level
            of detail of the output.
                - total : return number of atoms belonging to each structure
                - numeric : return a per atom list of numbers- 0 for unknown,
                    1 fcc, 2 hcp, 3 bcc and 4 icosa
                - str : return a per atom string of structures
            ovito_compatibility(bool): use ovito compatibility mode

        Returns:
            (depends on `mode`)
        """
        return analyse_diamond_structure(atoms=self._structure, mode=mode, ovito_compatibility=ovito_compatibility)

    def pyscal_voronoi_volume(self):
        """    Calculate the Voronoi volume of atoms        """
        return analyse_voronoi_volume(atoms=self._structure)

    def pyscal_find_solids(
        self, neighbor_method="cutoff",
        cutoff=0, bonds=0.5,
        threshold=0.5, avgthreshold=0.6,
        cluster=False, q=6, right=True,
        return_sys=False,
    ):
        """
        Get the number of solids or the corresponding pyscal system.
        Calls necessary pyscal methods as described in https://pyscal.org/en/latest/methods/03_solidliquid.html.

        Args:
            neighbor_method (str, optional): Method used to get neighborlist. See pyscal documentation. Defaults to "cutoff".
            cutoff (int, optional): Adaptive if 0. Defaults to 0.
            bonds (float, optional): Number or fraction of bonds to consider atom as solid. Defaults to 0.5.
            threshold (float, optional): See pyscal documentation. Defaults to 0.5.
            avgthreshold (float, optional): See pyscal documentation. Defaults to 0.6.
            cluster (bool, optional): See pyscal documentation. Defaults to False.
            q (int, optional): Steinhard parameter to calculate. Defaults to 6.
            right (bool, optional): See pyscal documentation. Defaults to True.
            return_sys (bool, optional): Whether to return number of solid atoms or pyscal system. Defaults to False.

        Returns:
            int: number of solids,
            pyscal system: pyscal system when return_sys=True
        """
        return analyse_find_solids(
            atoms=self._structure,
            neighbor_method=neighbor_method,
            cutoff=cutoff, bonds=bonds,
            threshold=threshold,
            avgthreshold=avgthreshold,
            cluster=cluster, q=q,
            right=right, return_sys=return_sys,
        )

    def get_voronoi_vertices(self, epsilon=2.5e-4, distance_threshold=0, width_buffer=10):
        """
        Get voronoi vertices of the box.

        Args:
            epsilon (float): displacement to add to avoid wrapping of atoms at borders
            distance_threshold (float): distance below which two vertices are considered as one.
                Agglomerative clustering algorithm (sklearn) is employed. Final positions are given
                as the average positions of clusters.
            width_buffer (float): width of the layer to be added to account for pbc.

        Returns:
            numpy.ndarray: 3d-array of vertices

        This function detect octahedral and tetrahedral sites in fcc; in bcc it detects tetrahedral
        sites. In defects (e.g. vacancy, dislocation, grain boundary etc.), it gives a list of
        positions interstitial atoms might want to occupy. In order for this to be more successful,
        it might make sense to look at the distance between the voronoi vertices and their nearest
        neighboring atoms via:

        >>> voronoi_vertices = structure_of_your_choice.analyse.get_voronoi_vertices()
        >>> neigh = structure_of_your_choice.get_neighborhood(voronoi_vertices)
        >>> print(neigh.distances.min(axis=-1))

        """
        voro = Voronoi(self._structure.get_extended_positions(width_buffer) + epsilon)
        xx = voro.vertices
        if distance_threshold > 0:
            cluster = AgglomerativeClustering(
                linkage='single',
                distance_threshold=distance_threshold,
                n_clusters=None
            )
            cluster.fit(xx)
            xx = get_average_of_unique_labels(cluster.labels_, xx)
        xx = xx[np.linalg.norm(xx - self._structure.get_wrapped_coordinates(xx, epsilon=0), axis=-1) < epsilon]
        return xx - epsilon

    def get_strain(self, ref_structure, num_neighbors=None, only_bulk_type=False):
        """
        Calculate local strain of each atom following the Lagrangian strain tensor:

        strain = (F^T x F - 1)/2

        where F is the atomic deformation gradient.

        Args:
            ref_structure (pyiron_atomistics.atomistics.structure.Atoms): Reference bulk structure
                (against which the strain is calculated)
            num_neighbors (int): Number of neighbors to take into account to calculate the local
                frame. If not specified, it is estimated based on cna analysis (only available if
                the bulk structure is bcc, fcc or hcp).
            only_bulk_type (bool): Whether to calculate the strain of all atoms or only for those
                which cna considers has the same crystal structure as the bulk. Those which have
                a different crystal structure will get 0 strain.

        Returns:
            ((n_atoms, 3, 3)-array): Strain tensors

        Example:

        >>> from pyiron_atomistics import Project
        >>> pr = Project('.')
        >>> bulk = pr.create.structure.bulk('Fe', cubic=True)
        >>> structure = bulk.apply_strain(np.random.random((3,3))*0.1, return_box=True)
        >>> structure.analyse.get_strain(bulk)

        .. attention:: Differs from :meth:`.Atoms.apply_strain`!
            This strain is not the same as the strain applied in `Atoms.apply_strain`, which
            multiplies the strain tensor (plus identity matrix) with the basis vectors, while
            here it follows the definition given by the Lagrangian strain tensor. For small
            strain values they give similar results (i.e. when strain**2 can be neglected).

        """
        return Strain(
            structure=self._structure,
            ref_structure=ref_structure,
            num_neighbors=num_neighbors,
            only_bulk_type=only_bulk_type
        ).strain

<<<<<<< HEAD
    def _get_neighbors(
            self, position_interpreter: Type[_QhullUser], data_field: str, width_buffer: float = 10
    ) -> np.ndarray:
        positions, indices = self._structure.get_extended_positions(
            width_buffer, return_indices=True
        )
        interpretation = position_interpreter(positions)
        data = getattr(interpretation, data_field)
        x = positions[data]
        return indices[data[
            np.isclose(self._structure.get_wrapped_coordinates(x), x).all(axis=-1).any(axis=-1)
        ]]

    def get_voronoi_neighbors(self, width_buffer: float = 10) -> np.ndarray:
        """
        Get pairs of atom indices sharing the same Voronoi vertices/areas.

        Args:
            width_buffer (float): Width of the layer to be added to account for pbc.

        Returns:
            pairs (ndarray): Pair indices
        """
        return self._get_neighbors(Voronoi, "ridge_points", width_buffer=width_buffer)

    def get_delaunay_neighbors(self, width_buffer: float = 10.) -> np.ndarray:
        """
        Get indices of atoms sharing the same Delaunay tetrahedrons (commonly known as Delaunay
        triangles), i.e. indices of neighboring atoms, which form a tetrahedron, in which no other
        atom exists.

        Args:
            width_buffer (float): Width of the layer to be added to account for pbc.

        Returns:
            pairs (ndarray): Delaunay neighbor indices
        """
        return self._get_neighbors(Delaunay, "simplices", width_buffer=width_buffer)
=======
    def cluster_positions(self, positions=None, eps=1, buffer_width=None, return_labels=False):
        """
        Cluster positions according to the distances. Clustering algorithm uses DBSCAN:

        https://scikit-learn.org/stable/modules/generated/sklearn.cluster.DBSCAN.html

        Example I:

        ```
        analyse = Analyze(some_pyiron_structure)
        positions = analyse.cluster_points(eps=2)
        ```

        This example should return the atom positions, if no two atoms lie within a distance of 2.
        If there are at least two atoms which lie within a distance of 2, their entries will be
        replaced by their mean position.

        Example II:

        ```
        analyse = Analyze(some_pyiron_structure)
        print(analyse.cluster_positions([3*[0.], 3*[1.]], eps=3))
        ```

        This returns `[0.5, 0.5, 0.5]` (if the cell is large enough)

        Args:
            positions (numpy.ndarray): Positions to consider. Default: atom positions
            eps (float): The maximum distance between two samples for one to be considered as in
                the neighborhood of the other.
            buffer_width (float): Buffer width to consider across the periodic boundary
                conditions. If too small, it is possible that atoms that are meant to belong
                together across PBC are missed. Default: Same as eps
            return_labels (bool): Whether to return the labels given according to the grouping
                together with the mean positions

        Returns:
            positions (numpy.ndarray): Mean positions
            label (numpy.ndarray): Labels of the positions (returned when `return_labels = True`)
        """
        if positions is None:
            positions = self._structure.positions
        positions = np.array(positions)
        if buffer_width is None:
            buffer_width = eps
        extended_positions, indices = self._structure.get_extended_positions(
            buffer_width, return_indices=True, positions=positions
        )
        labels = DBSCAN(eps=eps, min_samples=1).fit_predict(extended_positions)
        coo = coo_matrix((labels, (np.arange(len(labels)), indices)))
        labels = coo.max(axis=0).toarray().flatten()
        # make labels look nicer
        labels = np.unique(labels, return_inverse=True)[1]
        mean_positions = get_mean_positions(
            positions, self._structure.cell, self._structure.pbc, labels
        )
        if return_labels:
            return mean_positions, labels
        return mean_positions
>>>>>>> 9fb077b7
<|MERGE_RESOLUTION|>--- conflicted
+++ resolved
@@ -651,7 +651,6 @@
             only_bulk_type=only_bulk_type
         ).strain
 
-<<<<<<< HEAD
     def _get_neighbors(
             self, position_interpreter: Type[_QhullUser], data_field: str, width_buffer: float = 10
     ) -> np.ndarray:
@@ -690,7 +689,7 @@
             pairs (ndarray): Delaunay neighbor indices
         """
         return self._get_neighbors(Delaunay, "simplices", width_buffer=width_buffer)
-=======
+
     def cluster_positions(self, positions=None, eps=1, buffer_width=None, return_labels=False):
         """
         Cluster positions according to the distances. Clustering algorithm uses DBSCAN:
@@ -749,5 +748,4 @@
         )
         if return_labels:
             return mean_positions, labels
-        return mean_positions
->>>>>>> 9fb077b7
+        return mean_positions