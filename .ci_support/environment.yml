--- conflicted
+++ resolved
@@ -1,22 +1,8 @@
 channels:
 - conda-forge
 dependencies:
-<<<<<<< HEAD
-  - ase =3.22.0
-  - coveralls
-  - coverage
-  - codacy-coverage
-  - matplotlib =3.4.2
-  - numpy =1.21.1
-  - pyiron_base =0.2.19
-  - pyiron_atomistics =0.2.20
-  - scipy =1.7.0
-  - seaborn =0.11.1
-  - scikit-image =0.18.2
-  - randspg =0.0.1
-  - boto3
-  - moto
-=======
+
+
 - ase =3.22.0
 - coveralls
 - coverage
@@ -29,4 +15,6 @@
 - seaborn =0.11.1
 - scikit-image =0.18.2
 - randspg =0.0.1
->>>>>>> 9a96649a
+- boto3
+
+- moto