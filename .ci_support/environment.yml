--- conflicted
+++ resolved
@@ -14,10 +14,5 @@
 - seaborn =0.11.2
 - scikit-image =0.19.0
 - randspg =0.0.1
-<<<<<<< HEAD
 - boto3 =1.20.23
-- moto =2.2.16
-=======
-- boto3
-- moto
->>>>>>> e407b3e3
+- moto =2.2.16