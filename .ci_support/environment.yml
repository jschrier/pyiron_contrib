channels:
- conda-forge
dependencies:
- ase =3.22.1
- coveralls
- coverage
- codacy-coverage
- matplotlib =3.7.1
- numpy =1.24.3
- pyiron_base =0.5.36
- pyiron_atomistics =0.2.66
- pyparsing =3.0.9
- scipy =1.10.1
- seaborn =0.12.2
- scikit-image =0.20.0
- randspg =0.0.1
<<<<<<< HEAD
- boto3 =1.26.114
- moto =4.1.8
=======
- boto3 =1.26.118
- moto =4.1.7
>>>>>>> 7236fbb5
- pycp2k =0.2.2
- typeguard =3.0.2
- aws-sam-translator =1.65.0<|MERGE_RESOLUTION|>--- conflicted
+++ resolved
@@ -14,13 +14,8 @@
 - seaborn =0.12.2
 - scikit-image =0.20.0
 - randspg =0.0.1
-<<<<<<< HEAD
-- boto3 =1.26.114
+- boto3 =1.26.118
 - moto =4.1.8
-=======
-- boto3 =1.26.118
-- moto =4.1.7
->>>>>>> 7236fbb5
 - pycp2k =0.2.2
 - typeguard =3.0.2
 - aws-sam-translator =1.65.0