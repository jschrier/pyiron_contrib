--- conflicted
+++ resolved
@@ -12,13 +12,8 @@
 - pyparsing =2.4.7
 - scipy =1.7.1
 - seaborn =0.11.2
-<<<<<<< HEAD
 - scikit-image =0.18.3
-- randspg =0.0.1
-=======
-- scikit-image =0.18.2
 - randspg =0.0.1
 - boto3
 - moto
-- more-itertools
->>>>>>> 38d5ebe0
+- more-itertools