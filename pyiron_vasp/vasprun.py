# coding: utf-8
# Copyright (c) Max-Planck-Institut für Eisenforschung GmbH - Computational Materials Design (CM) Department
# Distributed under the terms of "New BSD License", see the LICENSE file.

import os
import xml.etree.cElementTree as ETree
import numpy as np
from collections import OrderedDict
from pyiron_atomistics.structure.atoms import Atoms
from pyiron_atomistics.structure.periodic_table import PeriodicTable
from pyiron_base.core.settings.generic import Settings
from pyiron_dft.waves.electronic import ElectronicStructure

__author__ = "Sudarsan Surendralal"
__copyright__ = "Copyright 2017, Max-Planck-Institut für Eisenforschung GmbH " \
                "- Computational Materials Design (CM) Department"
__version__ = "1.0"
__maintainer__ = "Sudarsan Surendralal"
__email__ = "surendralal@mpie.de"
__status__ = "production"
__date__ = "Sep 1, 2017"


class Vasprun(object):

    """
    This module is used to parse vasprun.xml files and store the data consistent with the pyiron input/output storage
    formats.

    Attributes:

        .. vasprun_dict(dict): Dictionary containing all information from the calculation parsed from the vasprun.xml
                            file. If you consider a simulation with N atoms and M ionic steps

                'positions' (numpy.ndarray): MxNx3 array containing all the relative positions
                'cell' (numpy.ndarray): Mx3x3 array containing all the size and shape of cells at every iteration point
                'forces' (numpy.ndarray): MxNx3 array containing all the forces in eV/A
                'total_energies' (numpy.ndarray): 1xM array containing all the total energies in eV
    """

    def __init__(self):
        self.vasprun_dict = dict()
        self.root = None

    def from_file(self, filename="vasprun.xml"):
        """
        Parsing vasprun.xml from the working directory
        Args:
            filename (str): Path to the vasprun file
        """
        assert(os.path.isfile(filename))
        try:
            self.root = ETree.parse(filename).getroot()
        except ETree.ParseError:
            raise VasprunError("The vasprun.xml file is either corrupted or the simulation has failed")

        self.parse_root_to_dict()

    def parse_root_to_dict(self):
        """
        Parses from the main xml root.
        """
        node = self.root
        d = self.vasprun_dict
        d["scf_energies"] = list()
        d["scf_fr_energies"] = list()
        d["scf_0_energies"] = list()
        d["scf_dipole_moments"] = list()
        d["positions"] = list()
        d["cells"] = list()
        d["forces"] = list()
        d["total_energies"] = list()
        d["total_fr_energies"] = list()
        d["total_0_energies"] = list()
        d["stress_tensors"] = list()
        for leaf in node:
            if leaf.tag in ["generator", "incar"]:
                d[leaf.tag] = dict()
                for items in leaf:
                    d[leaf.tag] = self.parse_item_to_dict(items, d[leaf.tag])
            if leaf.tag in ["kpoints"]:
                d[leaf.tag] = dict()
                self.parse_kpoints_to_dict(leaf, d[leaf.tag])
            if leaf.tag in ["atominfo"]:
                d[leaf.tag] = dict()
                self.parse_atom_information_to_dict(leaf, d[leaf.tag])
            if leaf.tag in ["structure"] and leaf.attrib["name"] == "initialpos":
                d["init_structure"] = dict()
                self.parse_structure_to_dict(leaf, d["init_structure"])
            if leaf.tag in ["structure"] and leaf.attrib["name"] == "finalpos":
                d["final_structure"] = dict()
                self.parse_structure_to_dict(leaf, d["final_structure"])
            if leaf.tag in ["calculation"]:
                self.parse_calc_to_dict(leaf, d)
            if leaf.tag in ["parameters"]:
                pass
                self.parse_parameters(leaf, d)
        d["cells"] = np.array(d["cells"])
        d["positions"] = np.array(d["positions"])
        # Check if the parsed coordinates are in absolute/relative coordinates. If absolute, convert to relative
<<<<<<< HEAD
        if len(np.argwhere(d["positions"].flatten() > 1).flatten()) / len(d["positions"].flatten()) > 0.01:
=======
        total_positions = d["positions"].flatten()
        if len(np.argwhere(total_positions > 1)) / len(total_positions) > 0.01:
>>>>>>> 82365f39
            pos_new = d["positions"].copy()
            for i, pos in enumerate(pos_new):
                d["positions"][i] = np.dot(pos, np.linalg.inv(d["cells"][i]))
        d["forces"] = np.array(d["forces"])
        d["total_energies"] = np.array(d["total_energies"])
        d["total_fr_energies"] = np.array(d["total_fr_energies"])
        d["total_0_energies"] = np.array(d["total_0_energies"])
        d["scf_energies"] = d["scf_energies"]
        d["scf_dipole_moments"] = d["scf_dipole_moments"]
        d["scf_fr_energies"] = d["scf_fr_energies"]
        d["scf_0_energies"] = d["scf_0_energies"]
        d["stress_tensors"] = d["stress_tensors"]

    def parse_kpoints_to_dict(self, node, d):
        """
        Parses kpoints data from a node to a dictionary

        Args:
            node (lxml.etree.Element instance): The node to parse
            d (dict): The dictionary to which data is to be parsed
        """
        assert(node.tag == "kpoints")
        for leaf in node:
            if leaf.tag == "generation":
                d[leaf.tag] = dict()
                d[leaf.tag]["scheme"] = leaf.attrib["param"]
                gen_vec = np.zeros((3, 3))
                for item in leaf:
                    if item.tag == "v":
                        if item.attrib["name"] in ["divisions"]:
                            d[leaf.tag]["divisions"] = self._parse_vector(item, vec_type=int)
                        if item.attrib["name"] in ["genvec{}".format(i) for i in range(1, 4)]:
                            if item.attrib["name"] == "genvec1":
                                gen_vec[0, :] = self._parse_vector(item, vec_type=float)
                            if item.attrib["name"] == "genvec2":
                                gen_vec[1, :] = self._parse_vector(item, vec_type=float)
                            if item.attrib["name"] == "genvec3":
                                gen_vec[2, :] = self._parse_vector(item, vec_type=float)
                        if item.attrib["name"] in ["shift", "usershift"]:
                            d[leaf.tag][item.attrib["name"]] = self._parse_vector(item, vec_type=float)
                d[leaf.tag]["genvec"] = np.array(gen_vec)
            if leaf.tag == "varray":
                if leaf.attrib["name"] == "kpointlist":
                    d["kpoint_list"] = self._parse_2d_matrix(leaf, vec_type=float)
                if leaf.attrib["name"] == "weights":
                    d["kpoint_weights"] = self._parse_2d_matrix(leaf, vec_type=float).flatten()

    def parse_atom_information_to_dict(self, node, d):
        """
        Parses atom information from a node to a dictionary

        Args:
            node (lxml.etree.Element instance): The node to parse
            d (dict): The dictionary to which data is to be parsed
        """
        assert (node.tag == "atominfo")
        species_dict = OrderedDict()
        for leaf in node:
            if leaf.tag == "atoms":
                d["n_atoms"] = self._parse_vector(leaf)[0]
            if leaf.tag == "types":
                d["n_species"] = self._parse_vector(leaf)[0]
            if leaf.tag == "array":
                if leaf.attrib["name"] == "atomtypes":
                    for item in leaf:
                        if item.tag == "set":
                            for sp in item:
                                elements = sp.getchildren()
                                if elements[1].text in species_dict.keys():
                                    pse = PeriodicTable()
                                    count = 1
                                    not_unique = True
                                    while not_unique:
                                        species_key = "_".join([elements[1].text, str(count)])
                                        if species_key not in species_dict.keys():
                                            not_unique = False
                                        else:
                                            count += 1
                                    pse.add_element(elements[1].text, species_key)
                                    special_element = pse.element(species_key)
                                    species_dict[special_element] = dict()
                                    species_dict[special_element]["n_atoms"] = int(elements[0].text)
                                    species_dict[special_element]["valence"] = float(elements[3].text)
                                else:
                                    species_key = elements[1].text
                                    species_dict[species_key] = dict()
                                    species_dict[species_key]["n_atoms"] = int(elements[0].text)
                                    species_dict[species_key]["valence"] = float(elements[3].text)
        d["species_dict"] = species_dict
        species_list = list()
        for key, val in species_dict.items():
            for sp in np.tile([key], species_dict[key]["n_atoms"]):
                species_list.append(clean_character(sp))
        d["species_list"] = species_list

    def parse_fermi_level_to_dict(self, node, d):
        """
        Parses fermi level from a node to a dictionary

        Args:
            node (lxml.etree.Element instance): The node to parse
            d (dict): The dictionary to which data is to be parsed
        """
        assert(node.tag == "dos")
        for item in node:
            if item.tag == "i":
                self.parse_item_to_dict(item, d)

    def parse_total_dos_to_dict(self, node, d):
        """
        Parses total dos data from a node to a dictionary

        Args:
            node (lxml.etree.Element instance): The node to parse
            d (dict): The dictionary to which data is to be parsed
        """
        assert(node.tag == "total")
        for item in node:
            if item.tag == "array":
                for ii in item:
                    if ii.tag == "set":
                        spin_dos_energies = list()
                        spin_dos_density = list()
                        spin_dos_idensity = list()
                        for sp in ii:
                            if sp.tag == "set" and "spin" in sp.attrib["comment"]:
                                try:
                                    values = self._parse_2d_matrix(sp, vec_type=float)
                                    dos_energies = values[:, 0]
                                    dos_density = values[:, 1]
                                    dos_idensity = values[:, 2]
                                    spin_dos_energies.append(dos_energies)
                                    spin_dos_density.append(dos_density)
                                    spin_dos_idensity.append(dos_idensity)
                                except ValueError:
                                    pass
                        d["spin_dos_energies"] = np.array(spin_dos_energies)
                        d["spin_dos_density"] = np.array(spin_dos_density)
                        d["spin_dos_idensity"] = np.array(spin_dos_idensity)

    def parse_partial_dos_to_dict(self, node, d):
        """
        Parses partial dos data from a node to a dictionary
    
        Args:
            node (lxml.etree.Element instance): The node to parse
            d (dict): The dictionary to which data is to be parsed
        """
        assert (node.tag == "partial")
        orbital_dict = dict()
        orbital_index = 0
        for item in node:
            if item.tag == "array":
                for ii in item:
                    if ii.tag == "field":
                        if "energy" not in ii.text:
                            orbital_dict[ii.text.replace(" ", "")] = orbital_index
                        orbital_index += 1
                    if ii.tag == "set":
                        atom_resolved_dos = list()
                        for ion in ii:
                            spin_resolved_dos = list()
                            if ion.tag == "set" and "ion" in ion.attrib["comment"]:
                                for sp in ion:
                                    if sp.tag == "set" and "spin" in sp.attrib["comment"]:
                                        values = self._parse_2d_matrix(sp, vec_type=float)
                                        spin_resolved_dos.append(values[:, 1:])
                            atom_resolved_dos.append(spin_resolved_dos)
                        atom_resolved_dos = np.array(atom_resolved_dos)
                        n_atoms, n_spin, n_densities, n_orbitals = np.shape(atom_resolved_dos)
                        new_grand_dos_matrix = np.zeros((n_spin, n_atoms, n_orbitals, n_densities))
                        for i_spin in range(n_spin):
                            for i_atom in range(n_atoms):
                                for i_orbitals in range(n_orbitals):
                                    new_grand_dos_matrix[i_spin, i_atom, i_orbitals, :] = \
                                        atom_resolved_dos[i_atom, i_spin, :, i_orbitals]
                        d["resolved_dos_matrix"] = new_grand_dos_matrix

    def parse_projected_dos_to_dict(self, node, d):
        """
        Parses pdos data from a node to a dictionary

        Args:
            node (lxml.etree.Element instance): The node to parse
            d (dict): The dictionary to which data is to be parsed
        """
        assert(node.tag == "projected")
        orbital_dict = dict()
        orbital_index = 0
        for item in node:
            if item.tag == "array":
                for ii in item:
                    if ii.tag == "field":
                        orbital_dict[ii.text] = orbital_index
                        orbital_index += 1
                    if ii.tag == "set":
                        spin_dos_mat = list()
                        for sp in ii:
                            if sp.tag == "set" and "spin" in sp.attrib["comment"]:
                                kpt_dos_mat = list()
                                for kpt in sp:
                                    band_dos_mat = list()
                                    for band in kpt:
                                        dos_matrix = self._parse_2d_matrix(band, vec_type=float)
                                        band_dos_mat.append(dos_matrix)
                                    kpt_dos_mat.append(band_dos_mat)
                                spin_dos_mat.append(kpt_dos_mat)
                        grand_dos_matrix = np.array(spin_dos_mat)
                        d["grand_dos_matrix"] = grand_dos_matrix
                        d["orbital_dict"] = orbital_dict

    def parse_scf(self, node):
        """
        Parses the total energy and dipolemoments for a VASP calculation

        Args:
            node: (lxml.etree.Element instance): The node to parse

        Returns:
            d (dict): Dictionary to containing parsed data
        """
        d = dict()
        assert(node.tag == "scstep")
        for item in node:
            if item.tag == "energy":
                for i in item:
                    if i.attrib["name"] == "e_wo_entrp":
                        d["scf_energy"] = float(i.text)
                    if i.attrib["name"] == "e_fr_energy":
                        d["scf_fr_energy"] = float(i.text)
                    if i.attrib["name"] == "e_0_energy":
                        d["scf_0_energy"] = float(i.text)
            if item.tag == "dipole":
                for i in item:
                    if i.attrib["name"] == "dipole":
                        d["scf_dipole_moment"] = self._parse_vector(i, vec_type=float)
        return d

    def parse_calc_to_dict(self, node, d):
        """
        Parses ionic step data from a node to a dictionary

        Args:
            node (lxml.etree.Element instance): The node to parse
            d (dict): The dictionary to which data is to be parsed
        """
        scf_energies = list()
        scf_fr_energies = list()
        scf_0_energies = list()
        scf_moments = list()
        for item in node:
            if item.tag in ["scstep"]:
                scf_dict = self.parse_scf(item)
                scf_energies.append(scf_dict["scf_energy"])
                scf_fr_energies.append(scf_dict["scf_fr_energy"])
                scf_0_energies.append(scf_dict["scf_0_energy"])
                if "scf_dipole_moment" in scf_dict.keys():
                    scf_moments.append(scf_dict["scf_dipole_moment"])
            if item.tag in ["structure"]:
                struct_dict = dict()
                self.parse_structure_to_dict(item, struct_dict)
                d["positions"].append(struct_dict["positions"])
                d["cells"].append(struct_dict["cell"])
            if item.tag in ["varray"] and item.attrib["name"] == "forces":
                d["forces"].append(self._parse_2d_matrix(item, vec_type=float))
            if item.tag in ["stress"]:
                d["stress_tensors"].append(self._parse_2d_matrix(item, vec_type=float))
            if item.tag == "energy":
                for i in item:
                    if i.attrib["name"] == "e_wo_entrp":
                        d["total_energies"].append(float(i.text))
                    if i.attrib["name"] == "e_fr_energy":
                        d["total_fr_energies"].append(float(i.text))
                    if i.attrib["name"] == "e_0_energy":
                        d["total_0_energies"].append(float(i.text))
                    if i.attrib["name"] == "kinetic":
                        d["kinetic_energies"] = float(i.text)
            if item.tag == "eigenvalues":
                self.parse_eigenvalues_to_dict(item, d)

            if item.tag == "dos":
                self.parse_fermi_level_to_dict(item, d)
                d["efermi"] = float(d["efermi"])
                for i in item:
                    if i.tag == "total":
                        try:
                            self.parse_total_dos_to_dict(i, d)
                        except ValueError:
                            pass
                    if i.tag == "partial":
                        try:
                            self.parse_partial_dos_to_dict(i, d)
                        except ValueError:
                            pass

            if item.tag == "projected":
                self.parse_projected_dos_to_dict(item, d)

        d["scf_energies"].append(scf_energies)
        d["scf_fr_energies"].append(scf_fr_energies)
        d["scf_0_energies"].append(scf_0_energies)
        d["scf_dipole_moments"].append(scf_moments)

    def parse_eigenvalues_to_dict(self, node, d):
        """
        Parses eigenvalue and occupancy data from a node to a dictionary

        Args:
            node (lxml.etree.Element instance): The node to parse
            d (dict): The dictionary to which data is to be parsed
        """
        assert(node.tag == "eigenvalues")
        grand_eigenvalue_matrix = list()
        grand_occupancy_matrix = list()
        for item in node:
            if item.tag == "array":
                for ii in item:
                    if ii.tag == "set":
                        spin_occ_mat = list()
                        spin_eig_mat = list()
                        for sp in ii:
                            if sp.tag == "set" and "spin" in sp.attrib["comment"]:
                                kpt_eig_mat = list()
                                kpt_occ_mat = list()
                                for kpt in sp:
                                    values = self._parse_2d_matrix(kpt, vec_type=float)
                                    eig_vec = values[:, 0].flatten()
                                    occ_vec = values[:, 1].flatten()
                                    kpt_eig_mat.append(eig_vec)
                                    kpt_occ_mat.append(occ_vec)
                                spin_eig_mat.append(kpt_eig_mat)
                                spin_occ_mat.append(kpt_occ_mat)
                        grand_eigenvalue_matrix = np.array(spin_eig_mat)
                        grand_occupancy_matrix = np.array(spin_occ_mat)
        d["grand_eigenvalue_matrix"] = grand_eigenvalue_matrix
        d["grand_occupancy_matrix"] = grand_occupancy_matrix

    def parse_structure_to_dict(self, node, d):
        """
        Parses structure from a node to a dictionary

        Args:
            node (lxml.etree.Element instance): The node to parse
            d (dict): The dictionary to which data is to be parsed
        """
        assert(node.tag == "structure")
        for leaf in node:
            if leaf.tag == "crystal":
                for item in leaf:
                    if item.tag == "varray" and item.attrib["name"] == "basis":
                        d["cell"] = self._parse_2d_matrix(item)
            if leaf.tag == "varray" and leaf.attrib["name"] == "positions":
                d["positions"] = self._parse_2d_matrix(leaf)

            if leaf.tag == "varray" and leaf.attrib["name"] == "selective":
                d["selective_dynamics"] = self._parse_2d_matrix(leaf, vec_type=bool)

    @staticmethod
    def parse_item_to_dict(node, d):
        """
        Parses values from an item to a dictionary
        Args:
            node (etree.Element instance): Node to be parsed
            d (dict): The dictionary to which data is to be parsed

        Returns:
            d (dictionary)
        """
        type_dict = {"string": str, "float": float, "int": int, "logical": bool}
        logical_dict = {"T": True, "F": False}
        try:
            if node.attrib["type"] == "logical":
                d[node.attrib["name"]] = logical_dict[node.text.strip()]
            else:
                d[node.attrib["name"]] = type_dict[node.attrib["type"]](node.text)
        except (KeyError, IndexError, ValueError):
            d[node.attrib["name"]] = node.text
        return d

    def parse_parameters(self, node, d):
        """
        Parses parameter data from a node to a dictionary

        Args:
            node (lxml.etree.Element instance): The node to parse
            d (dict): The dictionary to which data is to be parsed
        """
        assert (node.tag == "parameters")
        self.parse_recursively(node, d, key_name="parameters")

    def parse_recursively(self, node, d, key_name=None):
        """
        Parses recursively from a node to a dictionary

        Args:
            node (lxml.etree.Element instance): The node to parse
            d (dict): The dictionary to which data is to be parsed
            key_name (str): Forcefully assign a key name in case it is not present in the xml file
        """
        if not len(node.getchildren()) > 0:
            d[clean_key(node.attrib["name"])] = clean_character(node.text)
            return
        else:
            try:
                if key_name is not None:
                    dict_key = clean_key(key_name)
                else:
                    dict_key = clean_key(node.attrib["name"])
                d[dict_key] = dict()
                for item in node:
                    try:
                        self.parse_item_to_dict(item, d[dict_key][item.attrib["name"]])
                    except (KeyError, ValueError, IndexError):
                        try:
                            self.parse_recursively(item, d[dict_key], item.attrib["name"])
                        except (KeyError, ValueError, IndexError):
                            pass
            except KeyError:
                pass

    def _parse_2d_matrix(self, node, vec_type=float):
        """
        Parses a 2D vector from a node

        Args:
            node (lxml.etree.Element instance): The node to parse
            vec_type (type): The type of the vector to be parsed

        Returns:
            (numpy.ndarray): The required 2D array/vector
        """
        arr = list()
        for item in node:
            arr.append(self._parse_vector(item, vec_type=vec_type))
        return np.array(arr)

    @staticmethod
    def _parse_vector(node, vec_type=float):
        """
        Parses a 1D vector from a node

        Args:
            node (lxml.etree.Element instance): The node to parse
            vec_type (type): The type of the vector to be parsed

        Returns:
            (numpy.ndarray): The required 1D array/vector
        """
        txt = node.text
        lst = txt.split()
        logical_dict = {"T": True, "F": False}
        if "type" in node.attrib.keys():
            if node.attrib["type"] == "logical":
                return np.array([logical_dict[l.strip()] for l in lst])
            else:
                return np.array([vec_type(l) for l in lst])
        else:
            return np.array([vec_type(l) for l in lst])

    def get_initial_structure(self):
        """
        Gets the initial structure from the simulation

        Returns:

            basis (pyiron_atomistics.structure.atoms.Atoms instance): The initial structure

        """
        try:
            el_list = self.vasprun_dict["atominfo"]["species_list"]
            cell = self.vasprun_dict["init_structure"]["cell"]
            positions = self.vasprun_dict["init_structure"]["positions"]
            if len(positions[positions > 1.01]) > 0:
                basis = Atoms(el_list, positions=positions, cell=cell)
            else:
                basis = Atoms(el_list, scaled_positions=positions, cell=cell)
            if "selective_dynamics" in self.vasprun_dict["init_structure"].keys():
                basis.add_tag(selective_dynamics=[True, True, True])
                for i, val in enumerate(self.vasprun_dict["init_structure"]["selective_dynamics"]):
                    basis[i].selective_dynamics = val
            return basis
        except KeyError:
            s = Settings()
            s.logger.warning("The initial structure could not be extracted from vasprun properly")
            return

    def get_final_structure(self):
        """
        Gets the final structure from the simulation

        Returns:

            basis (pyiron_atomistics.structure.atoms.Atoms instance): The final structure

        """
        try:
            basis = self.get_initial_structure()
            basis.cell = self.vasprun_dict["final_structure"]["cell"]
            positions = self.vasprun_dict["final_structure"]["positions"]
            if len(positions[positions > 1.01]) > 0:
                basis.positions = positions
            else:
                basis.scaled_positions = positions
            return basis
        except (KeyError, AttributeError, ValueError):
            return

    def get_electronic_structure(self):
        """
        Get's the electronic structure from the VASP calculation

        Returns:
            pyiron_atomistics.waves.electronic.ElectronicStructure instance

        """
        es_obj = ElectronicStructure()
        es_obj.kpoint_list = self.vasprun_dict["kpoints"]["kpoint_list"]
        es_obj.kpoint_weights = self.vasprun_dict["kpoints"]["kpoint_weights"]
        es_obj.eigenvalue_matrix = self.vasprun_dict["grand_eigenvalue_matrix"][0, :, :]
        es_obj.occupancy_matrix = self.vasprun_dict["grand_occupancy_matrix"][0, :, :]
        if "grand_dos_matrix" in self.vasprun_dict.keys():
            es_obj.grand_dos_matrix = self.vasprun_dict["grand_dos_matrix"]
        if "efermi" in self.vasprun_dict.keys():
            es_obj.efermi = self.vasprun_dict["efermi"]
        if "spin_dos_energies" in self.vasprun_dict.keys():
            es_obj.dos_energies = self.vasprun_dict["spin_dos_energies"][0]
            es_obj.dos_densities = self.vasprun_dict["spin_dos_density"]
            es_obj.dos_idensities = self.vasprun_dict["spin_dos_idensity"]
        if "resolved_dos_matrix" in self.vasprun_dict.keys():
            es_obj.resolved_densities = self.vasprun_dict["resolved_dos_matrix"]
            es_obj.orbital_dict = self.vasprun_dict["orbital_dict"]
        es_obj.generate_from_matrices()
        return es_obj


def clean_character(a, remove_char=" "):
    """
    Args:
        a (str): String to be cleaned
        remove_char (str): Character to be replaced

    Returns:
        str: The clean string
    """
    if isinstance(a, (str, np.str, np.str_)):
        return a.replace(remove_char, "")
    else:
        return a


def clean_key(a, remove_char=" "):
    """
    Replaces blanck spaces from a string for a dictoionary key with "_"
    
    Args:
        a (str): String to be cleaned
        remove_char (str): Character to be replaced

    Returns:
        str: The clean string
    """
    if isinstance(a, (str, np.str, np.str_)):
        return a.replace(remove_char, "_")
    else:
        return a


class VasprunError(ValueError):
    pass<|MERGE_RESOLUTION|>--- conflicted
+++ resolved
@@ -98,12 +98,8 @@
         d["cells"] = np.array(d["cells"])
         d["positions"] = np.array(d["positions"])
         # Check if the parsed coordinates are in absolute/relative coordinates. If absolute, convert to relative
-<<<<<<< HEAD
-        if len(np.argwhere(d["positions"].flatten() > 1).flatten()) / len(d["positions"].flatten()) > 0.01:
-=======
         total_positions = d["positions"].flatten()
         if len(np.argwhere(total_positions > 1)) / len(total_positions) > 0.01:
->>>>>>> 82365f39
             pos_new = d["positions"].copy()
             for i, pos in enumerate(pos_new):
                 d["positions"][i] = np.dot(pos, np.linalg.inv(d["cells"][i]))
